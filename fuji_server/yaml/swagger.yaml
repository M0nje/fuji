openapi: 3.0.1
info:
  title: FUJI (FAIR Data Assessment Service)
  description: Evaluate Data Objects Based on FAIRsFAIR Metrics
  termsOfService: http://yaml.io/terms/
  contact:
    email: adevaraju@marum.de
  license:
    name: MIT License
    url: https://opensource.org/licenses/MIT
  version: 1.0.0
externalDocs:
  description: Find out more about FUJI (FAIR Data Assessment Service)
  url: http://yaml.io
servers:
- url: http://localhost:1071/fuji/api/v1
security:
- basicAuth: []
tags:
- name: FAIR object
  description: FAIRness assessment of a data object
  externalDocs:
    description: Find out more
    url: http://yaml.io
- name: FAIR metric
  description: FAIRsFAIR assessment metrics
  externalDocs:
    description: Find out more
    url: http://yaml.io
paths:
  /evaluate:
    post:
      tags:
      - FAIR object
      description: Evaluate FAIRness of a data object based on its identifier
      operationId: assess_by_id
      requestBody:
        content:
          application/json:
            schema:
              $ref: '#/components/schemas/body'
            example:
              object_identifier: https://doi.org/10.1594/PANGAEA.902845
              test_debug: true
      responses:
        "200":
          description: successful operation
          content:
            application/json:
              schema:
                $ref: '#/components/schemas/FAIRResults'
        "400":
          description: Invalid identifier supplied
        "401":
          description: Authentication information is missing or invalid
          headers:
            WWW_Authenticate:
              style: simple
              explode: false
              schema:
                type: string
        "404":
          description: Object not found
      x-openapi-router-controller: fuji_server.controllers.fair_object_controller
  /metrics:
    get:
      tags:
      - FAIR metric
      summary: Return all metrics and their definitions
      operationId: get_metrics
      responses:
        "200":
          description: Metrics are successfully retrieved
          content:
            application/json:
              schema:
                $ref: '#/components/schemas/Metrics'
        "400":
          description: Invalid request supplied
        "401":
          description: Authentication information is missing or invalid
          headers:
            WWW_Authenticate:
              style: simple
              explode: false
              schema:
                type: string
        "404":
          description: Object not found
      x-openapi-router-controller: fuji_server.controllers.fair_metric_controller
components:
  schemas:
    FAIRResults:
      type: array
      items:
        anyOf:
        - $ref: '#/components/schemas/Uniqueness'
        - $ref: '#/components/schemas/Persistence'
        - $ref: '#/components/schemas/CoreMetadata'
        - $ref: '#/components/schemas/IdentifierIncluded'
        - $ref: '#/components/schemas/Searchable'
        - $ref: '#/components/schemas/RelatedResource'
        - $ref: '#/components/schemas/License'
        - $ref: '#/components/schemas/DataAccessLevel'
        - $ref: '#/components/schemas/CommunityEndorsedStandard'
        - $ref: '#/components/schemas/DataFileFormat'
        - $ref: '#/components/schemas/DataProvenance'
    FAIRResultCommon:
      required:
      - id
      - metric_identifier
      - metric_name
      - score
      - test_status
      type: object
      properties:
        id:
          type: integer
          format: int32
        metric_identifier:
          type: string
        metric_name:
          type: string
        test_status:
          type: string
          default: fail
          enum:
          - pass
          - fail
          - indeterminate
        score:
          $ref: '#/components/schemas/FAIRResultCommon_score'
    Uniqueness:
      allOf:
      - $ref: '#/components/schemas/FAIRResultCommon'
      - type: object
        properties:
          output:
            $ref: '#/components/schemas/Uniqueness_output'
          test_debug:
            $ref: '#/components/schemas/Debug'
    Persistence:
      allOf:
      - $ref: '#/components/schemas/FAIRResultCommon'
      - type: object
        properties:
          output:
            $ref: '#/components/schemas/Persistence_output'
          test_debug:
            $ref: '#/components/schemas/Debug'
    CoreMetadata:
      allOf:
      - $ref: '#/components/schemas/FAIRResultCommon'
      - type: object
        properties:
          output:
            $ref: '#/components/schemas/CoreMetadata_output'
          test_debug:
            $ref: '#/components/schemas/Debug'
    IdentifierIncluded:
      allOf:
      - $ref: '#/components/schemas/FAIRResultCommon'
      - type: object
        properties:
          output:
            $ref: '#/components/schemas/IdentifierIncluded_output'
          test_debug:
            $ref: '#/components/schemas/Debug'
    Searchable:
      allOf:
      - $ref: '#/components/schemas/FAIRResultCommon'
      - type: object
        properties:
          output:
            $ref: '#/components/schemas/Searchable_output'
          test_debug:
            $ref: '#/components/schemas/Debug'
    License:
      allOf:
      - $ref: '#/components/schemas/FAIRResultCommon'
      - type: object
        properties:
          output:
            $ref: '#/components/schemas/License_output'
          test_debug:
            $ref: '#/components/schemas/Debug'
    DataAccessLevel:
      allOf:
      - $ref: '#/components/schemas/FAIRResultCommon'
      - type: object
        properties:
          output:
            $ref: '#/components/schemas/DataAccess_output'
          test_debug:
            $ref: '#/components/schemas/Debug'
    RelatedResource:
      allOf:
      - $ref: '#/components/schemas/FAIRResultCommon'
      - type: object
        properties:
          output:
            $ref: '#/components/schemas/RelatedResource_output'
          test_debug:
            $ref: '#/components/schemas/Debug'
    CommunityEndorsedStandard:
      allOf:
      - $ref: '#/components/schemas/FAIRResultCommon'
      - type: object
        properties:
          output:
            $ref: '#/components/schemas/CommunityEndorsedStandard_output'
          test_debug:
            $ref: '#/components/schemas/Debug'
    DataFileFormat:
      allOf:
      - $ref: '#/components/schemas/FAIRResultCommon'
      - type: object
        properties:
          output:
            $ref: '#/components/schemas/DataFileFormat_output'
          test_debug:
            $ref: '#/components/schemas/Debug'
    DataProvenance:
      allOf:
      - $ref: '#/components/schemas/FAIRResultCommon'
      - type: object
        properties:
          output:
            $ref: '#/components/schemas/DataProvenance_output'
          test_debug:
            $ref: '#/components/schemas/Debug'
    FAIRResultCommon_score:
      type: object
      properties:
        earned:
          type: integer
          format: int32
          default: 0
        total:
          type: integer
          format: int32
          default: 0
    Uniqueness_output:
      type: object
      properties:
        guid:
          type: string
        guid_scheme:
          type: string
    Persistence_output:
      type: object
      properties:
        pid:
          type: string
        pid_scheme:
          type: string
        resolvable_status:
          type: boolean
          default: false
        resolved_url:
          type: string
    output_core_metadata_found:
      required:
      - creator
      - keywords
      - object_identifier
      - publication_date
      - publisher
      - summary
      - title
      type: object
      properties:
        creator:
          type: array
          items:
            type: string
        title:
          type: string
        publisher:
          type: string
        publication_date:
          type: string
          format: date
        summary:
          type: string
        keywords:
          type: string
        object_identifier:
          type: string
    CoreMetadata_output:
      type: object
      properties:
        core_metadata_status:
          type: string
          enum:
          - no metadata
          - partial metadata
          - all metadata
        core_metadata_found:
          $ref: '#/components/schemas/output_core_metadata_found'
        core_metadata_source:
          type: array
          items:
            type: string
    IdentifierIncluded_output:
      type: object
      properties:
        object_identifier_included:
          type: string
        content:
          type: array
          items:
            $ref: '#/components/schemas/IdentifierIncluded_output_inner'
    output_search_mechanisms:
      type: object
      properties:
        mechanism:
          type: string
          enum:
          - metadata registry
          - structured data
        mechanism_info:
          type: array
          items:
            type: string
    Searchable_output:
      type: object
      properties:
        search_mechanisms:
          type: array
          items:
            $ref: '#/components/schemas/output_search_mechanisms'
    License_output:
      type: array
      items:
        $ref: '#/components/schemas/License_output_inner'
    DataAccess_output:
      type: object
      properties:
        access_level:
          type: string
          enum:
          - public
          - embargoed
          - restricted
          - closed_metadataonly
        access_details:
          type: object
    RelatedResource_output:
      type: array
      items:
        $ref: '#/components/schemas/RelatedResource_output_inner'
    DataFileFormat_output:
      type: array
      items:
        $ref: '#/components/schemas/DataFileFormat_output_inner'
    CommunityEndorsedStandard_output:
      type: array
      items:
        $ref: '#/components/schemas/CommunityEndorsedStandard_output_inner'
    DataProvenance_output:
      type: object
      properties:
        creation_provenance_included:
          type: boolean
          default: false
        modification_provenance_included:
          type: boolean
          default: false
        processes_provenance_included:
          type: boolean
          default: false
        provenance_relations_included:
          type: boolean
          default: false
        structured_provenance_available:
          type: boolean
          default: false
        provenance_metadata_found:
          type: array
          default: false
          items:
            type: string
    Metrics:
      type: object
      properties:
        total:
          type: integer
        metrics:
          type: array
          items:
            $ref: '#/components/schemas/Metric'
      example:
        total: 0
        metrics:
          date_updated: {}
          metric_name: Globally unique identifier
          fair_principle: F1
          date_created: {}
          description: The data is assigned with a globally unique identifier.
          evaluation_mechanism: Identifier is considered unique if its scheme is successfully validated through https://pythonhosted.org/IDUtils/. Supported schemes are DOI, Handle, EAN8, ......
          total_score: 1
          created_by: FAIRsFAIR
          version: 0.2
          metric_identifier: FsF-F1-01D
    Metric:
      type: object
      properties:
        metric_identifier:
          type: string
        metric_name:
          type: string
        description:
          type: string
        fair_principle:
          type: string
        evaluation_mechanism:
          type: string
        date_created:
          type: string
          format: date
        date_updated:
          type: string
          format: date
        created_by:
          type: string
        version:
          type: number
          format: double
        total_score:
          type: integer
          format: int32
    Debug:
      type: array
      items:
        type: string
    body:
      required:
      - object_identifier
      type: object
      properties:
        object_identifier:
          type: string
          description: The full identifier of data object that needs to be evaluated
        test_debug:
          type: boolean
          description: Indicate if the detailed evaluation procedure of the metrics
            should to be included in the response
          default: false
    IdentifierIncluded_output_inner:
      type: object
      properties:
        content_identifier_included:
          type: string
        content_identifier_active:
          type: boolean
          default: false
    License_output_inner:
      type: object
      properties:
        license:
          type: string
        OSI_approved:
          type: boolean
          default: false
        details_url:
          type: string
    RelatedResource_output_inner:
      type: object
      properties:
        related_resource:
          type: string
        relation_type:
          type: string
    CommunityEndorsedStandard_output_inner:
      type: object
      properties:
        metadata_standard:
          type: string
        urls:
          type: array
          items:
            type: string
        subject_areas:
          type: array
          items:
            type: string
    DataFileFormat_output_inner:
      type: object
      properties:
        file_uri:
          type: string
        mime_type:
          type: string
        file_type:
          type: string
        is_long_term_format:
          type: boolean
          default: false
        is_open_format:
          type: boolean
          default: false
  responses:
    UnauthorizedError:
      description: Authentication information is missing or invalid
      headers:
        WWW_Authenticate:
          style: simple
          explode: false
          schema:
            type: string
  securitySchemes:
    basicAuth:
      type: http
      scheme: basic
<<<<<<< HEAD
      x-basicInfoFunc: fuji_server.controllers.authorization_controller.check_basicAuth
=======
      x-basicInfoFunc: fuji_server.controllers.authorization_controller.check_basicAuth
>>>>>>> e1041e0c
<|MERGE_RESOLUTION|>--- conflicted
+++ resolved
@@ -513,8 +513,4 @@
     basicAuth:
       type: http
       scheme: basic
-<<<<<<< HEAD
-      x-basicInfoFunc: fuji_server.controllers.authorization_controller.check_basicAuth
-=======
-      x-basicInfoFunc: fuji_server.controllers.authorization_controller.check_basicAuth
->>>>>>> e1041e0c
+      x-basicInfoFunc: fuji_server.controllers.authorization_controller.check_basicAuth