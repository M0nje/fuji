import enum
import hashlib
import io
import json
import logging
import mimetypes
import re
import urllib
from urllib.parse import urljoin, urlparse

import extruct
import lxml
from bs4 import BeautifulSoup
from pyRdfa import pyRdfa
from rapidfuzz import fuzz, process
from tldextract import extract

# from fuji_server.controllers.fair_check import ME
from fuji_server.helper.identifier_helper import IdentifierHelper
from fuji_server.helper.metadata_collector import MetaDataCollector, MetadataOfferingMethods, MetadataSources
from fuji_server.helper.metadata_collector_datacite import MetaDataCollectorDatacite
from fuji_server.helper.metadata_collector_dublincore import MetaDataCollectorDublinCore
from fuji_server.helper.metadata_collector_highwire_eprints import MetaDataCollectorHighwireEprints
from fuji_server.helper.metadata_collector_microdata import MetaDataCollectorMicroData
from fuji_server.helper.metadata_collector_opengraph import MetaDataCollectorOpenGraph
from fuji_server.helper.metadata_collector_ore_atom import MetaDataCollectorOreAtom
from fuji_server.helper.metadata_collector_rdf import MetaDataCollectorRdf
from fuji_server.helper.metadata_collector_xml import MetaDataCollectorXML
from fuji_server.helper.metadata_mapper import Mapper
from fuji_server.helper.metadata_provider_rss_atom import RSSAtomMetadataProvider
from fuji_server.helper.preprocessor import Preprocessor
from fuji_server.helper.request_helper import AcceptTypes, RequestHelper


class MetadataHarvester:
    LOG_SUCCESS = 25
    LOG_FAILURE = 35
<<<<<<< HEAD
    signposting_relation_types = ['describedby', 'item','license','type','collection', 'author','linkset','cite-as']
    def __init__(self, uid, use_datacite = True, logger = None, auth_token = None, auth_token_type = 'Basic', allowed_harvesting_methods = None, allowed_metadata_standards = None):
        uid_bytes = uid.encode('utf-8')
=======
    signposting_relation_types = [
        "describedby",
        "item",
        "license",
        "type",
        "collection",
        "author",
        "linkset",
        "cite-as",
    ]

    def __init__(
        self,
        uid,
        use_datacite=True,
        logger=None,
        auth_token=None,
        auth_token_type="Basic",
        allowed_harvesting_methods=None,
    ):
        uid_bytes = uid.encode("utf-8")
>>>>>>> 2db47f85
        self.test_id = hashlib.sha1(uid_bytes).hexdigest()
        # str(base64.urlsafe_b64encode(uid_bytes), "utf-8") # an id we can use for caching etc
        if isinstance(uid, str):
            uid = uid.strip()
        self.id = self.input_id = uid
        if logger:
            self.logger = logger
        else:
            self.logger = logging.getLogger(self.test_id)
        self.auth_token = auth_token
        self.auth_token_type = auth_token_type
        self.landing_html = None
        self.landing_url = None
        self.landing_page_status = None
        self.landing_redirect_list = []  # urlsvisited during redirects
        self.landing_redirect_status_list = []  # list with stati
        self.landing_content_type = None
        self.origin_url = None
        self.pid_url = None
        self.redirect_url = None  # usually the landing page url
        self.repeat_pid_check = False
        self.related_resources = []
        self.metadata_merged = {}
        self.typed_links = []
        self.STANDARD_PROTOCOLS = Preprocessor.get_standard_protocols()
        self.reference_elements = Mapper.REFERENCE_METADATA_LIST.value.copy()
        self.valid_pid_types = IdentifierHelper.VALID_PIDS
        self.namespace_uri = []
        self.metadata_sources = []
        self.metadata_unmerged = []
        self.pid_scheme = None
        self.linked_namespace_uri = {}
        self.signposting_header_links = []
        self.use_datacite = use_datacite
        self.is_html_page = False
        # Do something with this
        self.pid_collector = {}
        logging.addLevelName(self.LOG_SUCCESS, "SUCCESS")
        logging.addLevelName(self.LOG_FAILURE, "FAILURE")
        # set allowed methods for metadata harvesting
        self.allowed_harvesting_methods = [i for i in MetaDataCollector.getEnumMethodNames()]
        if allowed_harvesting_methods:
            if all(isinstance(x, enum.Enum) for x in allowed_harvesting_methods):
                self.allowed_harvesting_methods = allowed_harvesting_methods
<<<<<<< HEAD
        self.allowed_metadata_standards = None
        if allowed_metadata_standards:
            if isinstance(allowed_metadata_standards, list):
                self.allowed_metadata_standards = allowed_metadata_standards
=======
        if isinstance(self.allowed_harvesting_methods, list):
            self.allowed_harvesting_sources = MetadataSources.getSourcesbyMethod(self.allowed_harvesting_methods)
        else:
            self.allowed_harvesting_sources = [i for i in MetaDataCollector.getEnumSourceNames()]
        # print('allowed sources: ', self.allowed_harvesting_sources)
        # print('allowed methods: ', self.allowed_harvesting_methods)
>>>>>>> 2db47f85
        self.COMMUNITY_METADATA_STANDARDS = Preprocessor.get_metadata_standards()
        self.COMMUNITY_METADATA_STANDARDS_URIS = {
            u.strip().strip("#/"): k for k, v in self.COMMUNITY_METADATA_STANDARDS.items() for u in v.get("urls")
        }
        self.COMMUNITY_METADATA_STANDARDS_NAMES = {
            k: v.get("title") for k, v in self.COMMUNITY_METADATA_STANDARDS.items()
        }

<<<<<<< HEAD
=======
    def is_harvesting_source_allowed(self, method):
        # test full or part string in one of the allowed source method keys
        if method in self.allowed_harvesting_sources:
            return True
        else:
            return False

>>>>>>> 2db47f85
    def is_harvesting_method_allowed(self, method):
        if method in self.allowed_harvesting_methods:
            return True
        else:
            return False

    def add_metadata_source(self, source):
        # print(source.value)
        try:
            self.metadata_sources.append((source.name, source.value.get("method")))
        except Exception as e:
            print("Add Metadata Source Error: ", str(e))

    def merge_metadata(self, metadict, url, method, format, mimetype, schema="", namespaces=[]):
        try:
            offering_method = None
            if not isinstance(namespaces, list):
                namespaces = [namespaces]
<<<<<<< HEAD
            test_uris = namespaces
            if schema!='':
                test_uris.append(schema)
            metadata_standard = self.get_metadata_standard_by_uris(test_uris)
            allow_merge = True
            if self.allowed_metadata_standards:
                if metadata_standard in self.allowed_metadata_standards:
                    allow_merge = True
                else:
                    allow_merge = False
                    self.logger.warning(
                        'FsF-F2-01M : Harvesting of this metadata is explicitely disabled in the metric configuration-:'+str(metadata_standard)
                    )
            if isinstance(metadict,dict) and allow_merge == True:
                #self.metadata_sources.append((method_source, 'negotiated'))
=======
            if isinstance(metadict, dict):
                # self.metadata_sources.append((method_source, 'negotiated'))
>>>>>>> 2db47f85
                for r in metadict.keys():
                    if r in self.reference_elements:
                        self.metadata_merged[r] = metadict[r]
                        self.reference_elements.pop(r)
                        # self.reference_elements.remove(r)
                if metadict.get("object_identifier"):
                    if not isinstance(metadict.get("object_identifier"), list):
                        metadict["object_identifier"] = [metadict.get("object_identifier")]
                    for object_identifier in metadict.get("object_identifier"):
                        resolves_to_landing_domain = False
                        pid_helper = IdentifierHelper(object_identifier, self.logger)
                        if (
                            pid_helper.identifier_url not in self.pid_collector
                            and pid_helper.is_persistent
                            and pid_helper.preferred_schema in self.valid_pid_types
                        ):
                            pid_record = pid_helper.get_identifier_info(self.pid_collector)
                            self.pid_collector[pid_helper.identifier_url] = pid_record
<<<<<<< HEAD
                            resolves_to_landing_domain = self.check_if_pid_resolves_to_landing_page(pid_helper.identifier_url)
                            self.pid_collector[pid_helper.identifier_url]['verified'] = resolves_to_landing_domain
                if metadict.get('related_resources'):
                    self.related_resources.extend(metadict.get('related_resources'))
                if metadict.get('object_content_identifier'):
                    self.logger.info('FsF-F3-01M : Found data links in '+str(format)+' metadata -: ' +
                                     str(len(metadict.get('object_content_identifier'))))
=======
                            resolves_to_landing_domain = self.check_if_pid_resolves_to_landing_page(
                                pid_helper.identifier_url
                            )
                            self.pid_collector[pid_helper.identifier_url]["verified"] = resolves_to_landing_domain

                if metadict.get("related_resources"):
                    self.related_resources.extend(metadict.get("related_resources"))
                if metadict.get("object_content_identifier"):
                    self.logger.info(
                        "FsF-F3-01M : Found data links in "
                        + str(format)
                        + " metadata -: "
                        + str(len(metadict.get("object_content_identifier")))
                    )
>>>>>>> 2db47f85
                ## add: mechanism ('content negotiation', 'typed links', 'embedded')
                ## add: format namespace
                if isinstance(method, enum.Enum):
                    if isinstance(method.value, dict):
                        offering_method = method.value.get("method").acronym()
                    method = method.name
<<<<<<< HEAD

                mdict = {'method' : method,
                         'offering_method':offering_method,
                         'url' : url,
                         'format' : format.acronym(),
                         'metadata_standard': metadata_standard,
                         'mime' : mimetype,
                         'schema' : schema,
                         'metadata' : metadict,
                         'namespaces' : namespaces}
=======
                test_uris = namespaces
                test_uris.append(schema)
                metadata_standard = self.get_metadata_standard_by_uris(test_uris)
                mdict = {
                    "method": method,
                    "offering_method": offering_method,
                    "url": url,
                    "format": format.acronym(),
                    "metadata_standard": metadata_standard,
                    "mime": mimetype,
                    "schema": schema,
                    "metadata": metadict,
                    "namespaces": namespaces,
                }
>>>>>>> 2db47f85

                if mdict not in self.metadata_unmerged and allow_merge == True:
                    self.metadata_unmerged.append(mdict)
        except Exception as e:
            print("Metadata Merge Error: " + str(e), format, mimetype, schema)

    def exclude_null(self, dt):
        if type(dt) is dict:
            return dict((k, self.exclude_null(v)) for k, v in dt.items() if v and self.exclude_null(v))
        elif type(dt) is list:
            try:
                return list(set([self.exclude_null(v) for v in dt if v and self.exclude_null(v)]))
            except Exception as e:
                return [self.exclude_null(v) for v in dt if v and self.exclude_null(v)]
        elif type(dt) is str:
            return dt.strip()
        else:
            return dt

    def check_if_pid_resolves_to_landing_page(self, pid_url=None):
        if pid_url in self.pid_collector:
            candidate_landing_url = self.pid_collector[pid_url].get("resolved_url")
            if candidate_landing_url and self.landing_url:
                candidate_landing_url_parts = extract(candidate_landing_url)
                landing_url_parts = extract(self.landing_url)
                input_id_domain = candidate_landing_url_parts.domain + "." + candidate_landing_url_parts.suffix
                landing_domain = landing_url_parts.domain + "." + landing_url_parts.suffix
                if landing_domain != input_id_domain:
                    self.logger.warning(
                        "FsF-F1-02D : Landing page domain resolved from PID found in metadata does not match with input URL domain -:"
                        + str(pid_url)
                    )
                    self.logger.warning(
                        "FsF-F2-01M : Landing page domain resolved from PID found in metadata does not match with input URL domain -:"
                        + str(pid_url)
                    )
                    return False
                else:
                    self.logger.info(
                        "FsF-F1-02D : Verified PID found in metadata since it is resolving to user input URL domain"
                    )
                    return True
            else:
                return False
        else:
            return False

    def check_pidtest_repeat(self):
        if not self.repeat_pid_check:
            self.repeat_pid_check = False
        if self.related_resources:
            for relation in self.related_resources:
                try:
                    if relation.get("relation_type") == "isPartOf" and isinstance(
                        relation.get("related_resource"), str
                    ):
                        parent_identifier = IdentifierHelper(relation.get("related_resource"), self.logger)
                        if parent_identifier.is_persistent:
                            self.logger.info(
                                "FsF-F2-01M : Found parent (isPartOf) identifier which is a PID in metadata, you may consider to assess the parent"
                            )
                except Exception as e:
                    print("Relation error: ", e)
                    pass
        if self.metadata_merged.get("object_identifier"):
            if isinstance(self.metadata_merged.get("object_identifier"), list):
                identifiertotest = self.metadata_merged.get("object_identifier")
            else:
                identifiertotest = [self.metadata_merged.get("object_identifier")]
            if self.pid_scheme is None:
                found_pids = {}
                for pidcandidate in identifiertotest:
                    idhelper = IdentifierHelper(pidcandidate, self.logger)
                    found_id_scheme = idhelper.preferred_schema
                    validated = False
                    if self.pid_collector.get(idhelper.identifier_url):
                        if self.pid_collector.get(idhelper.identifier_url).get("verified"):
                            validated = True
                    else:
                        validated = False
                    if idhelper.is_persistent and validated:
                        found_pids[found_id_scheme] = idhelper.get_identifier_url()
                if len(found_pids) >= 1 and self.repeat_pid_check == False:
                    self.logger.info(
                        "FsF-F2-01M : Found object identifier in metadata, repeating PID check for FsF-F1-02D"
                    )
                    self.logger.info(
                        "FsF-F1-02D : Found object identifier in metadata during FsF-F2-01M, therefore PID check was repeated"
                    )
                    self.repeat_pid_check = True
                    if "doi" in found_pids:
                        self.pid_url = found_pids["doi"]
                        self.pid_scheme = "doi"
                    else:
                        self.pid_scheme, self.pid_url = next(iter(found_pids.items()))

    """def get_html_xml_links(self):
        xmllinks=[]
        if self.landing_html:
            try:
                soup = BeautifulSoup(self.landing_html, features='html.parser')
                links = soup.findAll('a')
                if links:
                    for link in links:
                        if link.get('href'):
                            linkparts = urlparse(link.get('href'))
                            if str(linkparts.path).endswith('.xml'):
                                xmllinks.append({'source': 'scraped', 'url':str(link.get('href')).strip(),'type': 'text/xml','rel': 'href' })
            except Exception as e:
                print('html links error: '+str(e))
                pass
        return xmllinks

    def get_guessed_xml_link(self):
        # in case object landing page URL ends with '.html' or '/html'
        # try to find out if there is some xml content if suffix is replaced by 'xml
        datalink = None
        guessed_link = None
        if self.landing_url is not None and not self.landing_url.endswith('.xml'):
            suff_res = re.search(r'.*[\.\/](html?)?$', self.landing_url)
            if suff_res is not None:
                if suff_res[1] is not None:
                    guessed_link = self.landing_url.replace(suff_res[1], 'xml')
            else:
                guessed_link = self.landing_url+'.xml'
            if guessed_link:
                try:
                    req = urllib.Request(guessed_link, method='HEAD')
                    response = urllib.urlopen(req)
                    content_type = str(response.getheader('Content-Type')).split(';')[0]
                    if content_type.strip() in ['application/xml','text/xml', 'application/rdf+xml']:
                        datalink = {
                            'source': 'guessed',
                            'url': guessed_link,
                            'type': content_type,
                            'rel': 'alternate'
                        }
                        self.logger.log(self.LOG_SUCCESS, 'FsF-F2-01M : Found XML content at -: ' + guessed_link)
                    response.close()
                except:
                    self.logger.info('FsF-F2-01M : Guessed XML retrieval failed for -: ' + guessed_link)
        return datalink"""

    def set_html_typed_links(self):
        try:
            self.landing_html = self.landing_html.decode()
        except (UnicodeDecodeError, AttributeError):
            pass
        if isinstance(self.landing_html, str):
            if self.landing_html:
                try:
                    dom = lxml.html.fromstring(self.landing_html.encode("utf8"))
                    links = dom.xpath("/*/head/link")
                    for l in links:
                        source = MetadataOfferingMethods.TYPED_LINKS
                        href = l.attrib.get("href")
                        rel = l.attrib.get("rel")
                        type = l.attrib.get("type")
                        profile = l.attrib.get("format")
                        type = str(type).strip()
                        # handle relative paths
                        linkparts = urlparse(href)
                        if linkparts.scheme == "":
                            href = urljoin(self.landing_url, href)
                        if linkparts.path.endswith(".xml"):
                            if type not in ["application/xml", "text/xml"] and not type.endswith("+xml"):
                                type += "+xml"
                        # signposting links
                        # https://www.w3.org/2001/sw/RDFCore/20031212-rdfinhtml/ recommends: link rel="meta" as well as "alternate meta"
                        if rel in [
                            "meta",
                            "alternate meta",
                            "metadata",
                            "collection",
                            "author",
                            "describes",
                            "item",
                            "type",
                            "search",
                            "alternate",
                            "describedby",
                            "cite-as",
                            "linkset",
                            "license",
                        ]:
                            if rel in self.signposting_relation_types:
                                source = MetadataOfferingMethods.SIGNPOSTING
                            self.typed_links.append(
                                {"url": href, "type": type, "rel": rel, "profile": profile, "source": source}
                            )
                except:
                    self.logger.info("FsF-F2-01M : Typed links identification failed -:")
            else:
                self.logger.info("FsF-F2-01M : Expected HTML to check for typed links but received empty string ")

    def set_signposting_header_links(self, content, header):
        header_link_string = header.get("Link")
        if header_link_string is not None:
            self.signposting_header_links = self.parse_signposting_http_link_format(header_link_string)
        if self.signposting_header_links:
            self.logger.info(
                "FsF-F1-02D : Found signposting links in response header of landingpage -: "
                + str(len(self.signposting_header_links))
            )

    def set_signposting_linkset_links(self):
        linksetlinks = []
        linksetlink = {}
        if self.get_html_typed_links("linkset"):
            linksetlinks = self.get_html_typed_links("linkset")
        elif self.get_signposting_header_links("linkset"):
            linksetlinks = self.get_signposting_header_links("linkset")
        if linksetlinks:
            linksetlink = linksetlinks[0]
        try:
            if linksetlink.get("url"):
                requestHelper = RequestHelper(linksetlink.get("url"), self.logger)
                requestHelper.setAcceptType(AcceptTypes.linkset)
                neg_source, linkset_data = requestHelper.content_negotiate("FsF-F1-02D")
                if isinstance(linkset_data, dict):
                    if isinstance(linkset_data.get("linkset"), list):
                        validlinkset = None
                        for candidatelinkset in linkset_data.get("linkset"):
                            if isinstance(candidatelinkset, dict):
                                if candidatelinkset.get("anchor") in [self.pid_url, self.landing_url]:
                                    validlinkset = candidatelinkset
                                    break
                        if validlinkset:
                            for linktype, links in validlinkset.items():
                                if linktype != "anchor":
                                    if not isinstance(links, list):
                                        links = [links]
                                    for link in links:
                                        if linktype in self.signposting_relation_types:
                                            self.typed_links.append(
                                                {
                                                    "url": link.get("href"),
                                                    "type": link.get("type"),
                                                    "rel": linktype,
                                                    "profile": link.get("profile"),
                                                    "source": MetadataOfferingMethods.SIGNPOSTING,
                                                }
                                            )
                            self.logger.info("FsF-F2-01M : Found valid Signposting Linkset in provided JSON file")
                        else:
                            self.logger.warning(
                                "FsF-F2-01M : Found Signposting Linkset but none of the given anchors matches landing oage or PID"
                            )
                else:
                    validlinkset = False
                    parsed_links = self.parse_signposting_http_link_format(linkset_data.decode())
                    try:
                        if parsed_links[0].get("anchor"):
                            self.logger.info("FsF-F2-01M : Found valid Signposting Linkset in provided text file")
                            for parsed_link in parsed_links:
                                if parsed_link.get("anchor") in [self.pid_url, self.landing_url]:
                                    self.typed_links.append(parsed_link)
                                    validlinkset = True
                            if not validlinkset:
                                self.logger.warning(
                                    "FsF-F2-01M : Found Signposting Linkset but none of the given anchors matches landing page or PID"
                                )
                    except Exception as e:
                        self.logger.warning(
                            "FsF-F2-01M : Found Signposting Linkset but could not correctly parse the file"
                        )
                        print(e)

        except Exception as e:
            self.logger.warning("FsF-F2-01M : Failed to parse Signposting Linkset -: " + str(e))

    def get_signposting_object_identifier(self):
        # check if there is a cite-as signposting link
        signposting_pid = None
        signposting_header_pids = self.get_signposting_header_links("cite-as")
        signposting_html_pids = self.get_html_typed_links("cite-as")
        signposting_pid_link_list = []
        if isinstance(signposting_header_pids, list):
            signposting_pid_link_list = signposting_header_pids
        if isinstance(signposting_html_pids, list):
            signposting_pid_link_list.extend(signposting_html_pids)

        if signposting_pid_link_list:
            for signposting_pid_link in signposting_pid_link_list:
                signposting_pid = signposting_pid_link.get("url")
                if signposting_pid:
                    self.logger.info(
                        "FsF-F1-02D : Found object identifier (cite-as) in signposting links -:" + str(signposting_pid)
                    )
                    if not signposting_pid_link.get("type"):
                        self.logger.warning(
                            "FsF-F1-02D : Found cite-as signposting links has no type attribute-:"
                            + str(signposting_pid)
                        )
                    signidhelper = IdentifierHelper(signposting_pid, self.logger)
                    if self.metadata_merged.get("object_identifier"):
                        if isinstance(self.metadata_merged.get("object_identifier"), list):
                            self.metadata_merged["object_identifier"].append(signposting_pid)
                    else:
                        self.metadata_merged["object_identifier"] = [signposting_pid]
                    if (
                        signidhelper.identifier_url not in self.pid_collector
                        and signidhelper.is_persistent
                        and signidhelper.preferred_schema in self.valid_pid_types
                    ):
                        signpid_record = signidhelper.get_identifier_info(self.pid_collector)
                        self.pid_collector[signidhelper.identifier_url] = signpid_record
                        resolves_to_landing_domain = self.check_if_pid_resolves_to_landing_page(
                            signidhelper.identifier_url
                        )
                        self.pid_collector[signidhelper.identifier_url]["verified"] = resolves_to_landing_domain

    def get_html_typed_links(self, rel="item", allkeys=True):
        # Use Typed Links in HTTP Link headers to help machines find the resources that make up a publication.
        # Use links to find domains specific metadata
        datalinks = []
        if not isinstance(rel, list):
            rel = [rel]
        for typed_link in self.typed_links:
            if typed_link.get("rel") in rel:
                if not allkeys:
                    typed_link = {tlkey: typed_link[tlkey] for tlkey in ["url", "type", "source"]}
                datalinks.append((typed_link))
        return datalinks

    def get_signposting_header_links(self, rel="item", allkeys=True):
        signlinks = []
        if not isinstance(rel, list):
            rel = [rel]
        for signposting_links in self.signposting_header_links:
            if signposting_links.get("rel") in rel:
                if not allkeys:
                    signposting_links = {slkey: signposting_links[slkey] for slkey in ["url", "type", "source"]}
                signlinks.append(signposting_links)
        if signlinks == []:
            signlinks = None
        return signlinks

    def parse_signposting_http_link_format(self, signposting_link_format_text):
        found_signposting_links = []
        for preparsed_link in signposting_link_format_text.split(","):
            found_link = None
            found_type, type_match, anchor_match = None, None, None
            found_rel, rel_match = None, None
            found_formats, formats_match = None, None
            parsed_link = preparsed_link.strip().split(";")
            found_link = parsed_link[0].strip()
            for link_prop in parsed_link[1:]:
                link_prop = str(link_prop).strip()
                if link_prop.startswith("anchor"):
                    anchor_match = re.search(r'anchor\s*=\s*\"?([^,;"]+)\"?', link_prop)
                if link_prop.startswith("rel"):
                    rel_match = re.search(r'rel\s*=\s*\"?([^,;"]+)\"?', link_prop)
                elif link_prop.startswith("type"):
                    type_match = re.search(r'type\s*=\s*\"?([^,;"]+)\"?', link_prop)
                elif link_prop.startswith("formats"):
                    formats_match = re.search(r'formats\s*=\s*\"?([^,;"]+)\"?', link_prop)
            if type_match:
                found_type = type_match[1]
            if rel_match:
                found_rel = rel_match[1]
            if formats_match:
                found_formats = formats_match[1]
            signposting_link_dict = {
                "url": found_link[1:-1],
                "type": str(found_type).strip(),
                "rel": str(found_rel).strip(),
                "profile": found_formats,
                "source": MetadataOfferingMethods.SIGNPOSTING,
            }
            if anchor_match:
                signposting_link_dict["anchor"] = anchor_match[1]
            if signposting_link_dict.get("url") and signposting_link_dict.get("rel") in self.signposting_relation_types:
                found_signposting_links.append(signposting_link_dict)
        return found_signposting_links

    def raise_warning_if_javascript_page(self, response_content):
        # check if javascript generated content only:
        try:
            soup = BeautifulSoup(response_content, features="html.parser")
            script_content = soup.findAll("script")
            for script in soup(["script", "style", "title", "noscript"]):
                script.extract()

            text_content = soup.get_text(strip=True)
            if (len(str(script_content)) > len(str(text_content))) and len(text_content) <= 150:
                self.logger.warning(
                    "FsF-F1-02D : Landing page seems to be JavaScript generated, could not detect enough content"
                )
                self.logger.warning(
                    "FsF-F2-01M : Landing page seems to be JavaScript generated, could not detect enough content"
                )

        except Exception as e:
            pass

    def clean_html_language_tag(self, response_content):
        # avoid RDFa errors
        try:
            langregex = r"<html\s.*lang\s*=\s*\"([^\"]+)\""
            lm = re.search(langregex, response_content)
            if lm:
                lang = lm[1]
                if not re.match(r"^[a-zA-Z]+(?:-[a-zA-Z0-9]+)*$", lang):
                    self.logger.warning(
                        "FsF-F1-02D : Trying to fix invalid language tag detected in HTML -: " + str(lang)
                    )
                    response_content = response_content.replace(lang, "en")
        except Exception as e:
            pass
        return response_content

    def retrieve_metadata_embedded_extruct(self):
        # extract contents from the landing page using extruct, which returns a dict with
        # keys 'json-ld', 'microdata', 'microformat','opengraph','rdfa'
        syntaxes = ["microdata", "opengraph", "json-ld"]
        extracted = {}
        if self.landing_html:
            try:
                extruct_target = self.landing_html.encode("utf-8")
            except Exception as e:
                extruct_target = self.landing_html
                pass
            try:
                self.logger.info(
                    "%s : Trying to identify EMBEDDED  Microdata, OpenGraph or Schema.org -: %s"
                    % ("FsF-F2-01M", self.landing_url)
                )
                extracted = extruct.extract(extruct_target, syntaxes=syntaxes, encoding="utf-8")
            except Exception as e:
                extracted = {}
                self.logger.warning(
                    "%s : Failed to parse HTML embedded Microdata, OpenGraph or Schema.org -: %s"
                    % ("FsF-F2-01M", self.landing_url + " " + str(e))
                )
            if isinstance(extracted, dict):
                extracted = dict([(k, v) for k, v in extracted.items() if len(v) > 0])

                if len(extracted) == 0:
                    extracted = {}
        else:
            print("NO LANDING HTML")
        return extracted

    def retrieve_metadata_embedded(self):
        # ======= RETRIEVE METADATA FROM LANDING PAGE =======
        response_status = None
        try:
            self.logger.info("FsF-F2-01M : Trying to resolve input URL -: " + str(self.id))
            # check if is PID in this case complete to URL and add to pid_collector
            idhelper = IdentifierHelper(self.id, self.logger)
            if idhelper.is_persistent:
                self.pid_scheme = idhelper.preferred_schema
                self.pid_url = idhelper.identifier_url
                self.pid_collector[self.pid_url] = {
                    "pid": self.id,
                    "pid_url": self.pid_url,
                    "scheme": self.pid_scheme,
                    "is_persistent": True,
                }
                # as a input PID it is verified even if it is not resolved
                self.pid_collector[self.pid_url]["verified"] = True

            input_url = idhelper.get_identifier_url()

            input_urlscheme = urlparse(input_url).scheme
            if input_urlscheme in self.STANDARD_PROTOCOLS:
                self.origin_url = input_url
                requestHelper = RequestHelper(input_url, self.logger)
                requestHelper.setAuthToken(self.auth_token, self.auth_token_type)
                # requestHelper.setAcceptType(AcceptTypes.html_xml)  # request
                requestHelper.setAcceptType(AcceptTypes.default)  # request
                neg_source, landingpage_html = requestHelper.content_negotiate("FsF-F1-02D", ignore_html=False)
                if not "html" in str(requestHelper.content_type):
                    self.logger.info(
                        "FsF-F2-01M :Content type is "
                        + str(requestHelper.content_type)
                        + ", therefore skipping Embedded metadata (microdata, RDFa) tests"
                    )
                else:
                    self.is_html_page = True
                if requestHelper.redirect_url and requestHelper.response_status == 200:
                    self.isLandingPageAccessible = True
                    self.landing_url = requestHelper.redirect_url
                    if self.pid_url in self.pid_collector:
                        self.pid_collector[self.pid_url]["verified"] = True
                        self.pid_collector[self.pid_url]["resolved_url"] = self.landing_url
                self.redirect_url = requestHelper.redirect_url
                response_status = requestHelper.response_status
                self.landing_page_status = response_status
                # if requestHelper.response_content:
                # self.landing_url = requestHelper.redirect_url
            else:
                self.logger.warning(
                    "FsF-F2-01M :Skipping Embedded tests, no scheme/protocol detected to be able to resolve "
                    + (str(self.id))
                )
        except Exception as e:
            self.logger.error("FsF-F2-01M : Resource inaccessible -: " + str(e))
            pass

        if self.landing_url and self.is_html_page:
            if self.landing_url not in ["https://datacite.org/invalid.html"]:
                if response_status == 200:
                    self.raise_warning_if_javascript_page(requestHelper.response_content)
                    up = urlparse(self.landing_url)
                    self.landing_origin = "{uri.scheme}://{uri.netloc}".format(uri=up)
                    self.landing_html = requestHelper.getResponseContent()
                    self.landing_content_type = requestHelper.content_type
                    self.landing_redirect_list = requestHelper.redirect_list
                    self.landing_redirect_status_list = requestHelper.redirect_status_list
                elif response_status in [401, 402, 403]:
                    self.isLandingPageAccessible = False
                    self.logger.warning(
                        "FsF-F1-02D : Resource inaccessible, identifier returned http status code -: {code}".format(
                            code=response_status
                        )
                    )
                else:
                    self.isLandingPageAccessible = False
                    self.logger.warning(
                        "FsF-F1-02D : Resource inaccessible, identifier returned http status code -: {code}".format(
                            code=response_status
                        )
                    )
            else:
                self.logger.warning(
                    "FsF-F1-02D : Invalid DOI, identifier resolved to -: {code}".format(code=self.landing_url)
                )
                self.landing_url = None
        try:
            if requestHelper.redirect_list:
                self.landing_redirect_list = requestHelper.redirect_list
                self.landing_redirect_status_list = requestHelper.redirect_status_list
        except:
            pass
        # we have to test landin_url again, because above it may have been set to None again.. (invalid DOI)

        if self.landing_url and self.is_html_page:
            self.set_html_typed_links()
            self.set_signposting_header_links(requestHelper.response_content, requestHelper.getResponseHeader())
            self.set_signposting_linkset_links()
            if self.is_harvesting_method_allowed(
                MetadataOfferingMethods.HTML_EMBEDDING
            ) or self.is_harvesting_method_allowed(MetadataOfferingMethods.MICRODATA_RDFA):
                self.logger.info("FsF-F2-01M : Starting to analyse EMBEDDED metadata at -: " + str(self.landing_url))
                # test if content is html otherwise skip embedded tests
                # print(self.landing_content_type)
                if "html" in str(self.landing_content_type):
                    # ========= retrieve schema.org (embedded, or from via content-negotiation if pid provided) =========
                    extruct_metadata = self.retrieve_metadata_embedded_extruct()
<<<<<<< HEAD
                    #if extruct_metadata:
                    ext_meta = extruct_metadata.get('json-ld')
                    self.logger.info('FsF-F2-01M : Trying to retrieve schema.org JSON-LD metadata from html page')

                    schemaorg_collector_embedded = MetaDataCollectorRdf(loggerinst=self.logger,
                                                                        json_ld_content=ext_meta,
                                                                        source = MetadataSources.SCHEMAORG_EMBEDDED)
                    source_schemaorg, schemaorg_dict = schemaorg_collector_embedded.parse_metadata()
                    metaformat = schemaorg_collector_embedded.metadata_format
                    schemaorg_dict = self.exclude_null(schemaorg_dict)
                    if schemaorg_dict:
                        self.namespace_uri.extend(schemaorg_collector_embedded.namespaces)
                        self.linked_namespace_uri.update(schemaorg_collector_embedded.getLinkedNamespaces())
                        #self.metadata_sources.append((source_schemaorg.name, source_schemaorg.value.get('method')))
                        self.add_metadata_source(source_schemaorg)
                        if schemaorg_dict.get('related_resources'):
                            self.related_resources.extend(schemaorg_dict.get('related_resources'))

                        # add object type for future reference
                        self.merge_metadata(schemaorg_dict, self.landing_url, source_schemaorg, metaformat,'application/ld+json','http://schema.org', schemaorg_collector_embedded.namespaces)
                        self.logger.log(
                            self.LOG_SUCCESS,
                            'FsF-F2-01M : Found schema.org JSON-LD metadata in html page -: ' + str(schemaorg_dict.keys()))
                    else:
                        self.logger.info('FsF-F2-01M : schema.org JSON-LD metadata in html page UNAVAILABLE')
                    # ========= retrieve highwire and eprints embedded in html page =========
                    if self.reference_elements:
                        self.logger.info('FsF-F2-01M : Trying to retrieve Highwire and eprints metadata from html page')
                        hw_collector = MetaDataCollectorHighwireEprints(loggerinst=self.logger,
                                                                   sourcemetadata=self.landing_html)
                        source_hw, hw_dict = hw_collector.parse_metadata()
                        hw_metaformat = hw_collector.metadata_format
                        hw_dict = self.exclude_null(hw_dict)
                        if hw_dict:
                            self.namespace_uri.extend(hw_collector.namespaces)
                            #not_null_dc = [k for k, v in dc_dict.items() if v is not None]
                            self.add_metadata_source(source_hw)
                            #self.metadata_sources.append((source_hw, 'embedded'))
                            if hw_dict.get('related_resources'):
                                self.related_resources.extend(hw_dict.get('related_resources'))
                            self.merge_metadata(hw_dict, self.landing_url, source_hw, hw_metaformat, 'text/html','highwire_eprints', hw_collector.namespaces)

                            self.logger.log(self.LOG_SUCCESS,
                                            'FsF-F2-01M : Found Highwire or eprints metadata -: ' + str(hw_dict.keys()))
                        else:
                            self.logger.info('FsF-F2-01M : Highwire or eprints metadata UNAVAILABLE')

                    # ========= retrieve dublin core embedded in html page =========
                    if self.reference_elements:
                        self.logger.info('FsF-F2-01M : Trying to retrieve Dublin Core metadata from html page')
                        dc_collector = MetaDataCollectorDublinCore(loggerinst=self.logger,
                                                                   sourcemetadata=self.landing_html,
                                                                   mapping=Mapper.DC_MAPPING)
                        source_dc, dc_dict = dc_collector.parse_metadata()
                        dc_dict = self.exclude_null(dc_dict)
                        if dc_dict:
                            self.namespace_uri.extend(dc_collector.namespaces)
                            #not_null_dc = [k for k, v in dc_dict.items() if v is not None]
                            #self.metadata_sources.append((source_dc, 'embedded'))
                            self.add_metadata_source(source_dc)
                            if dc_dict.get('related_resources'):
                                self.related_resources.extend(dc_dict.get('related_resources'))
                            self.merge_metadata(dc_dict, self.landing_url, source_dc,dc_collector.metadata_format, 'text/html','http://purl.org/dc/elements/1.1/', dc_collector.namespaces)

                            self.logger.log(self.LOG_SUCCESS,
                                            'FsF-F2-01M : Found DublinCore metadata -: ' + str(dc_dict.keys()))
                        else:
                            self.logger.info('FsF-F2-01M : DublinCore metadata UNAVAILABLE')
                    # ========= retrieve embedded rdfa and microdata metadata ========

                    self.logger.info('FsF-F2-01M : Trying to retrieve Microdata metadata from html page')

                    micro_meta = extruct_metadata.get('microdata')
                    microdata_collector = MetaDataCollectorMicroData(loggerinst=self.logger,
                                                                     sourcemetadata=micro_meta,
                                                                     mapping=Mapper.MICRODATA_MAPPING)
                    source_micro, micro_dict = microdata_collector.parse_metadata()
                    if micro_dict:
                        #self.metadata_sources.append((source_micro, 'embedded'))
                        self.add_metadata_source(source_micro)
                        self.namespace_uri.extend(microdata_collector.getNamespaces())
                        micro_dict = self.exclude_null(micro_dict)
                        self.merge_metadata(micro_dict, self.landing_url, source_micro, microdata_collector.metadata_format, 'text/html', 'http://www.w3.org/TR/microdata', microdata_collector.getNamespaces())
                        self.logger.log(self.LOG_SUCCESS,
                                        'FsF-F2-01M : Found microdata metadata -: ' + str(micro_dict.keys()))

                    #================== RDFa
                    self.logger.info('FsF-F2-01M : Trying to retrieve RDFa metadata from html page')
                    rdfasource = MetadataSources.RDFA_EMBEDDED
                    try:
                        rdfa_dict = {}
                        rdflib_logger = logging.getLogger('rdflib')
                        rdflib_logger.setLevel(logging.ERROR)
                        try:
                            rdfa_html = self.landing_html.decode('utf-8')
                        except Exception as e:
                            rdfa_html = self.landing_html
                            pass
                        rdfa_html = self.clean_html_language_tag(rdfa_html)
                        rdfabuffer= io.StringIO(rdfa_html)
                        # rdflib is no longer supporting RDFa: https://stackoverflow.com/questions/68500028/parsing-htmlrdfa-in-rdflib
                        # https://github.com/RDFLib/rdflib/discussions/1582

                        rdfa_graph = pyRdfa(media_type='text/html').graph_from_source(rdfabuffer)

                        rdfa_collector = MetaDataCollectorRdf(loggerinst=self.logger,
                                                              target_url=self.landing_url,
                                                              source=rdfasource)
                        try:
                            rdfa_dict = rdfa_collector.get_metadata_from_graph(rdfa_graph)
                        except Exception as e:
                            print('RDFa Graph error: ',e)
                        if (len(rdfa_dict) > 0):
                            #self.metadata_sources.append((rdfasource, 'embedded'))
                            self.add_metadata_source(rdfasource)
                            self.namespace_uri.extend(rdfa_collector.getNamespaces())
                            #rdfa_dict['object_identifier']=self.pid_url
                            rdfa_dict = self.exclude_null(rdfa_dict)
                            #print(method, url, offering_method, format, mimetype, schema)

                            self.merge_metadata(rdfa_dict, self.landing_url, rdfasource,rdfa_collector.metadata_format, 'application/xhtml+xml', 'http://www.w3.org/ns/rdfa#',rdfa_collector.getNamespaces())

                            self.logger.log(self.LOG_SUCCESS,
                                            'FsF-F2-01M : Found RDFa metadata -: ' + str(rdfa_dict.keys()))
                    except Exception as e:
                        print('RDFa parsing error',str(e))
                        self.logger.info(
                            'FsF-F2-01M : RDFa metadata parsing exception, probably no RDFa embedded in HTML -:' + str(e))


                    # ======== retrieve OpenGraph metadata
                    self.logger.info('FsF-F2-01M : Trying to retrieve OpenGraph metadata from html page')

                    ext_meta = extruct_metadata.get('opengraph')
                    opengraph_collector = MetaDataCollectorOpenGraph(loggerinst=self.logger,
                                                                     sourcemetadata=ext_meta,
                                                                     mapping=Mapper.OG_MAPPING)
                    source_opengraph, opengraph_dict = opengraph_collector.parse_metadata()
                    opengraph_dict = self.exclude_null(opengraph_dict)
                    if opengraph_dict:
                        self.namespace_uri.extend(opengraph_collector.namespaces)
                        #self.metadata_sources.append((source_opengraph, 'embedded'))
                        self.add_metadata_source(source_opengraph)
                        self.merge_metadata(opengraph_dict, self.landing_url, source_opengraph,opengraph_collector.metadata_format, 'text/html', 'https://ogp.me/', opengraph_collector.namespaces)

                        self.logger.log(self.LOG_SUCCESS,
                                        'FsF-F2-01M : Found OpenGraph metadata -: ' + str(opengraph_dict.keys()))
                    else:
                        self.logger.info('FsF-F2-01M : OpenGraph metadata UNAVAILABLE')

=======
                    # if extruct_metadata:
                    if self.is_harvesting_source_allowed(MetadataSources.SCHEMAORG_EMBEDDED):
                        ext_meta = extruct_metadata.get("json-ld")
                        self.logger.info("FsF-F2-01M : Trying to retrieve schema.org JSON-LD metadata from html page")

                        schemaorg_collector_embedded = MetaDataCollectorRdf(
                            loggerinst=self.logger, json_ld_content=ext_meta, source=MetadataSources.SCHEMAORG_EMBEDDED
                        )
                        source_schemaorg, schemaorg_dict = schemaorg_collector_embedded.parse_metadata()
                        metaformat = schemaorg_collector_embedded.metadata_format
                        schemaorg_dict = self.exclude_null(schemaorg_dict)
                        if schemaorg_dict:
                            self.namespace_uri.extend(schemaorg_collector_embedded.namespaces)
                            self.linked_namespace_uri.update(schemaorg_collector_embedded.getLinkedNamespaces())
                            # self.metadata_sources.append((source_schemaorg.name, source_schemaorg.value.get('method')))
                            self.add_metadata_source(source_schemaorg)
                            if schemaorg_dict.get("related_resources"):
                                self.related_resources.extend(schemaorg_dict.get("related_resources"))

                            # add object type for future reference
                            self.merge_metadata(
                                schemaorg_dict,
                                self.landing_url,
                                source_schemaorg,
                                metaformat,
                                "application/ld+json",
                                "http://schema.org",
                                schemaorg_collector_embedded.namespaces,
                            )
                            self.logger.log(
                                self.LOG_SUCCESS,
                                "FsF-F2-01M : Found schema.org JSON-LD metadata in html page -: "
                                + str(schemaorg_dict.keys()),
                            )
                        else:
                            self.logger.info("FsF-F2-01M : schema.org JSON-LD metadata in html page UNAVAILABLE")
                    else:
                        self.logger.info(
                            "FsF-F2-01M : Skipped disabled harvesting method -: "
                            + str(MetadataSources.SCHEMAORG_EMBEDDED.value.get("label"))
                        )
                    # ========= retrieve highwire and eprints embedded in html page =========
                    if self.reference_elements:
                        if self.is_harvesting_source_allowed(MetadataSources.HIGHWIRE_EPRINTS_EMBEDDED):
                            self.logger.info(
                                "FsF-F2-01M : Trying to retrieve Highwire and eprints metadata from html page"
                            )
                            hw_collector = MetaDataCollectorHighwireEprints(
                                loggerinst=self.logger, sourcemetadata=self.landing_html
                            )
                            source_hw, hw_dict = hw_collector.parse_metadata()
                            hw_metaformat = hw_collector.metadata_format
                            hw_dict = self.exclude_null(hw_dict)
                            if hw_dict:
                                self.namespace_uri.extend(hw_collector.namespaces)
                                # not_null_dc = [k for k, v in dc_dict.items() if v is not None]
                                self.add_metadata_source(source_hw)
                                # self.metadata_sources.append((source_hw, 'embedded'))
                                if hw_dict.get("related_resources"):
                                    self.related_resources.extend(hw_dict.get("related_resources"))
                                self.merge_metadata(
                                    hw_dict,
                                    self.landing_url,
                                    source_hw,
                                    hw_metaformat,
                                    "text/html",
                                    "highwire_eprints",
                                    hw_collector.namespaces,
                                )

                                self.logger.log(
                                    self.LOG_SUCCESS,
                                    "FsF-F2-01M : Found Highwire or eprints metadata -: " + str(hw_dict.keys()),
                                )
                            else:
                                self.logger.info("FsF-F2-01M : Highwire or eprints metadata UNAVAILABLE")
                        else:
                            self.logger.info(
                                "FsF-F2-01M : Skipped disabled harvesting method -: "
                                + str(MetadataSources.HIGHWIRE_EPRINTS_EMBEDDED.value.get("label"))
                            )

                    # ========= retrieve dublin core embedded in html page =========
                    if self.reference_elements:
                        if self.is_harvesting_source_allowed(MetadataSources.DUBLINCORE_EMBEDDED):
                            self.logger.info("FsF-F2-01M : Trying to retrieve Dublin Core metadata from html page")
                            dc_collector = MetaDataCollectorDublinCore(
                                loggerinst=self.logger, sourcemetadata=self.landing_html, mapping=Mapper.DC_MAPPING
                            )
                            source_dc, dc_dict = dc_collector.parse_metadata()
                            dc_dict = self.exclude_null(dc_dict)
                            if dc_dict:
                                self.namespace_uri.extend(dc_collector.namespaces)
                                # not_null_dc = [k for k, v in dc_dict.items() if v is not None]
                                # self.metadata_sources.append((source_dc, 'embedded'))
                                self.add_metadata_source(source_dc)
                                if dc_dict.get("related_resources"):
                                    self.related_resources.extend(dc_dict.get("related_resources"))
                                self.merge_metadata(
                                    dc_dict,
                                    self.landing_url,
                                    source_dc,
                                    dc_collector.metadata_format,
                                    "text/html",
                                    "http://purl.org/dc/elements/1.1/",
                                    dc_collector.namespaces,
                                )

                                self.logger.log(
                                    self.LOG_SUCCESS, "FsF-F2-01M : Found DublinCore metadata -: " + str(dc_dict.keys())
                                )
                            else:
                                self.logger.info("FsF-F2-01M : DublinCore metadata UNAVAILABLE")
                        else:
                            self.logger.info(
                                "FsF-F2-01M : Skipped disabled harvesting method -: "
                                + str(MetadataSources.DUBLINCORE_EMBEDDED.value.get("label"))
                            )
                    # ========= retrieve embedded rdfa and microdata metadata ========

                    if self.is_harvesting_source_allowed(MetadataSources.MICRODATA_EMBEDDED):
                        self.logger.info("FsF-F2-01M : Trying to retrieve Microdata metadata from html page")

                        micro_meta = extruct_metadata.get("microdata")
                        microdata_collector = MetaDataCollectorMicroData(
                            loggerinst=self.logger, sourcemetadata=micro_meta, mapping=Mapper.MICRODATA_MAPPING
                        )
                        source_micro, micro_dict = microdata_collector.parse_metadata()
                        if micro_dict:
                            # self.metadata_sources.append((source_micro, 'embedded'))
                            self.add_metadata_source(source_micro)
                            self.namespace_uri.extend(microdata_collector.getNamespaces())
                            micro_dict = self.exclude_null(micro_dict)
                            self.merge_metadata(
                                micro_dict,
                                self.landing_url,
                                source_micro,
                                microdata_collector.metadata_format,
                                "text/html",
                                "http://www.w3.org/TR/microdata",
                                microdata_collector.getNamespaces(),
                            )
                            self.logger.log(
                                self.LOG_SUCCESS, "FsF-F2-01M : Found microdata metadata -: " + str(micro_dict.keys())
                            )
                    else:
                        self.logger.info(
                            "FsF-F2-01M : Skipped disabled harvesting method -: "
                            + str(MetadataSources.MICRODATA_EMBEDDED.value.get("label"))
                        )

                    # ================== RDFa
                    if self.is_harvesting_source_allowed(MetadataSources.RDFA_EMBEDDED):
                        self.logger.info("FsF-F2-01M : Trying to retrieve RDFa metadata from html page")
                        rdfasource = MetadataSources.RDFA_EMBEDDED
                        try:
                            rdfa_dict = {}
                            rdflib_logger = logging.getLogger("rdflib")
                            rdflib_logger.setLevel(logging.ERROR)
                            try:
                                rdfa_html = self.landing_html.decode("utf-8")
                            except Exception as e:
                                rdfa_html = self.landing_html
                                pass
                            rdfa_html = self.clean_html_language_tag(rdfa_html)
                            rdfabuffer = io.StringIO(rdfa_html)
                            # rdflib is no longer supporting RDFa: https://stackoverflow.com/questions/68500028/parsing-htmlrdfa-in-rdflib
                            # https://github.com/RDFLib/rdflib/discussions/1582

                            rdfa_graph = pyRdfa(media_type="text/html").graph_from_source(rdfabuffer)

                            rdfa_collector = MetaDataCollectorRdf(
                                loggerinst=self.logger, target_url=self.landing_url, source=rdfasource
                            )
                            try:
                                rdfa_dict = rdfa_collector.get_metadata_from_graph(rdfa_graph)
                            except Exception as e:
                                print("RDFa Graph error: ", e)
                            if len(rdfa_dict) > 0:
                                # self.metadata_sources.append((rdfasource, 'embedded'))
                                self.add_metadata_source(rdfasource)
                                self.namespace_uri.extend(rdfa_collector.getNamespaces())
                                # rdfa_dict['object_identifier']=self.pid_url
                                rdfa_dict = self.exclude_null(rdfa_dict)
                                # print(method, url, offering_method, format, mimetype, schema)

                                self.merge_metadata(
                                    rdfa_dict,
                                    self.landing_url,
                                    rdfasource,
                                    rdfa_collector.metadata_format,
                                    "application/xhtml+xml",
                                    "http://www.w3.org/ns/rdfa#",
                                    rdfa_collector.getNamespaces(),
                                )

                                self.logger.log(
                                    self.LOG_SUCCESS, "FsF-F2-01M : Found RDFa metadata -: " + str(rdfa_dict.keys())
                                )
                        except Exception as e:
                            print("RDFa parsing error", str(e))
                            self.logger.info(
                                "FsF-F2-01M : RDFa metadata parsing exception, probably no RDFa embedded in HTML -:"
                                + str(e)
                            )
                    else:
                        self.logger.info(
                            "FsF-F2-01M : Skipped disabled harvesting method -: "
                            + str(MetadataSources.RDFA_EMBEDDED.value.get("label"))
                        )

                    # ======== retrieve OpenGraph metadata
                    if self.is_harvesting_source_allowed(MetadataSources.OPENGRAPH_EMBEDDED):
                        self.logger.info("FsF-F2-01M : Trying to retrieve OpenGraph metadata from html page")

                        ext_meta = extruct_metadata.get("opengraph")
                        opengraph_collector = MetaDataCollectorOpenGraph(
                            loggerinst=self.logger, sourcemetadata=ext_meta, mapping=Mapper.OG_MAPPING
                        )
                        source_opengraph, opengraph_dict = opengraph_collector.parse_metadata()
                        opengraph_dict = self.exclude_null(opengraph_dict)
                        if opengraph_dict:
                            self.namespace_uri.extend(opengraph_collector.namespaces)
                            # self.metadata_sources.append((source_opengraph, 'embedded'))
                            self.add_metadata_source(source_opengraph)
                            self.merge_metadata(
                                opengraph_dict,
                                self.landing_url,
                                source_opengraph,
                                opengraph_collector.metadata_format,
                                "text/html",
                                "https://ogp.me/",
                                opengraph_collector.namespaces,
                            )

                            self.logger.log(
                                self.LOG_SUCCESS,
                                "FsF-F2-01M : Found OpenGraph metadata -: " + str(opengraph_dict.keys()),
                            )
                        else:
                            self.logger.info("FsF-F2-01M : OpenGraph metadata UNAVAILABLE")
                    else:
                        self.logger.info(
                            "FsF-F2-01M : Skipped disabled harvesting method -: "
                            + str(MetadataSources.OPENGRAPH_EMBEDDED.value.get("label"))
                        )
>>>>>>> 2db47f85
                else:
                    self.logger.warning(
                        "FsF-F2-01M : Skipped EMBEDDED metadata identification of landing page at -: "
                        + str(self.landing_url)
                        + " expected html content but received: "
                        + str(self.landing_content_type)
                    )
            else:
                self.logger.warning(
<<<<<<< HEAD
                    'FsF-F2-01M :Skipping Embedded tests, since no EMBEDDED method in allowed harvesting methods: ' + (
                        str(self.allowed_harvesting_methods)))
=======
                    "FsF-F2-01M :Skipping Embedded tests, since no EMBEDDED method in allowed harvesting methods: "
                    + (str(self.allowed_harvesting_sources))
                )
>>>>>>> 2db47f85

                ############## end of embedded metadata content harvesting

            if self.is_harvesting_method_allowed(
                MetadataOfferingMethods.TYPED_LINKS
            ) or self.is_harvesting_method_allowed(MetadataOfferingMethods.SIGNPOSTING):
                # ========= retrieve signposting data links
                self.logger.info("FsF-F2-01M : Trying to identify Typed Links to data items in html page")

                data_sign_links = self.get_signposting_header_links("item")
                if data_sign_links:
                    self.logger.info(
                        "FsF-F3-01M : Found data links in response header (signposting) -: " + str(len(data_sign_links))
                    )
                    if self.metadata_merged.get("object_content_identifier") is None:
                        self.metadata_merged["object_content_identifier"] = data_sign_links
                # ========= retrieve signposting or typed data object links =========
                data_meta_links = self.get_html_typed_links(rel="item")
                if data_meta_links:
                    self.logger.info(
                        "FsF-F3-01M : Found data links in HTML head (link rel=item) -: " + str(len(data_meta_links))
                    )
                    if self.metadata_merged.get("object_content_identifier") is None:
                        self.metadata_merged["object_content_identifier"] = data_meta_links
                # self.metadata_sources.append((MetaDataCollector.Sources.TYPED_LINK.value,'linked'))
            else:
                self.logger.warning("FsF-F2-01M :Skipping typed or signposting link collection")

            # ======== retrieve OpenSearch links
            search_links = self.get_html_typed_links(rel="search")
            for search in search_links:
                if search.get("type") in ["application/opensearchdescription+xml"]:
                    self.logger.info(
                        "FsF-R1.3-01M : Found OpenSearch link in HTML head (link rel=search) -: " + str(search["url"])
                    )
                    self.namespace_uri.append("http://a9.com/-/spec/opensearch/1.1/")

        else:
            self.logger.warning(
                "FsF-F2-01M : Skipped EMBEDDED metadata identification, no landing page URL or HTML content could be determined"
            )
        self.check_pidtest_repeat()

    def retrieve_metadata_external_rdf_negotiated(self, target_url_list=[]):
        # ========= retrieve rdf metadata namespaces by content negotiation ========
        if self.is_harvesting_method_allowed(MetadataOfferingMethods.CONTENT_NEGOTIATION):
            source = MetadataSources.RDF_NEGOTIATED
            # if self.pid_scheme == 'purl':
            #    targeturl = self.pid_url
            # else:
            #    targeturl = self.landing_url

            for targeturl in target_url_list:
                self.logger.info(
                    "FsF-F2-01M : Trying to retrieve RDF metadata through content negotiation from URL -: "
                    + str(targeturl)
                )
                neg_rdf_collector = MetaDataCollectorRdf(loggerinst=self.logger, target_url=targeturl, source=source)
                neg_rdf_collector.set_auth_token(self.auth_token, self.auth_token_type)
                if neg_rdf_collector is not None:
                    source_rdf, rdf_dict = neg_rdf_collector.parse_metadata()
                    # in case F-UJi was redirected and the landing page content negotiation doesnt return anything try the origin URL
                    if not rdf_dict:
                        if self.origin_url is not None and self.origin_url != targeturl:
                            neg_rdf_collector.target_url = self.origin_url
                            source_rdf, rdf_dict = neg_rdf_collector.parse_metadata()
                    self.namespace_uri.extend(neg_rdf_collector.getNamespaces())
                    rdf_dict = self.exclude_null(rdf_dict)
                    if rdf_dict:
                        test_content_negotiation = True
                        self.logger.log(
                            self.LOG_SUCCESS,
                            "FsF-F2-01M : Found Linked Data metadata -: {}".format(str(rdf_dict.keys())),
                        )
                        # self.metadata_sources.append((source_rdf, 'negotiated'))
                        self.add_metadata_source(source_rdf)
                        self.merge_metadata(
                            rdf_dict,
                            targeturl,
                            source_rdf,
                            neg_rdf_collector.metadata_format,
                            neg_rdf_collector.getContentType(),
                            "http://www.w3.org/1999/02/22-rdf-syntax-ns",
                            neg_rdf_collector.getNamespaces(),
                        )

                    else:
                        self.logger.info("FsF-F2-01M : Linked Data metadata UNAVAILABLE")
        else:
            self.logger.info(
                "FsF-F2-01M : Skipped disabled harvesting method -: "
                + str(MetadataSources.RDF_NEGOTIATED.value.get("label"))
            )

<<<<<<< HEAD
    def retrieve_metadata_external_schemaorg_negotiated(self,target_url_list=[]):
        if self.is_harvesting_method_allowed(MetadataOfferingMethods.CONTENT_NEGOTIATION):
=======
    def retrieve_metadata_external_schemaorg_negotiated(self, target_url_list=[]):
        if self.is_harvesting_source_allowed(MetadataSources.SCHEMAORG_NEGOTIATED):
>>>>>>> 2db47f85
            for target_url in target_url_list:
                # ========= retrieve json-ld/schema.org metadata namespaces by content negotiation ========
                self.logger.info(
                    "FsF-F2-01M : Trying to retrieve schema.org JSON-LD metadata through content negotiation from URL -: "
                    + str(target_url)
                )
                schemaorg_collector_negotiated = MetaDataCollectorRdf(
                    loggerinst=self.logger, target_url=target_url, source=MetadataSources.SCHEMAORG_NEGOTIATED
                )
                schemaorg_collector_negotiated.setAcceptType(AcceptTypes.jsonld)
                source_schemaorg, schemaorg_dict = schemaorg_collector_negotiated.parse_metadata()
                schemaorg_dict = self.exclude_null(schemaorg_dict)
                if schemaorg_dict:
                    self.namespace_uri.extend(schemaorg_collector_negotiated.namespaces)
                    # self.metadata_sources.append((source_schemaorg, 'negotiated'))
                    self.add_metadata_source(source_schemaorg)

                    # add object type for future reference
                    self.merge_metadata(
                        schemaorg_dict,
                        target_url,
                        source_schemaorg,
                        schemaorg_collector_negotiated.metadata_format,
                        "application/ld+json",
                        "http://www.schema.org",
                        schemaorg_collector_negotiated.namespaces,
                    )

                    self.logger.log(
                        self.LOG_SUCCESS,
                        "FsF-F2-01M : Found Schema.org metadata through content negotiation-: "
                        + str(schemaorg_dict.keys()),
                    )
                else:
                    self.logger.info("FsF-F2-01M : Schema.org metadata through content negotiation UNAVAILABLE")
        else:
            self.logger.info(
                "FsF-F2-01M : Skipped disabled harvesting method -: "
                + str(MetadataSources.SCHEMAORG_NEGOTIATED.value.get("label"))
            )

<<<<<<< HEAD
    def retrieve_metadata_external_xml_negotiated(self,target_url_list=[]):
        if self.is_harvesting_method_allowed(MetadataOfferingMethods.CONTENT_NEGOTIATION):
=======
    def retrieve_metadata_external_xml_negotiated(self, target_url_list=[]):
        if self.is_harvesting_source_allowed(MetadataSources.XML_NEGOTIATED):
>>>>>>> 2db47f85
            for target_url in target_url_list:
                self.logger.info(
                    "FsF-F2-01M : Trying to retrieve XML metadata through content negotiation from URL -: "
                    + str(target_url)
                )
                negotiated_xml_collector = MetaDataCollectorXML(
                    loggerinst=self.logger,
                    target_url=self.landing_url,
                    link_type=MetadataOfferingMethods.CONTENT_NEGOTIATION,
                )
                negotiated_xml_collector.set_auth_token(self.auth_token, self.auth_token_type)
                source_neg_xml, metadata_neg_dict = negotiated_xml_collector.parse_metadata()
                # print('### ',metadata_neg_dict)
                neg_namespace = "unknown xml"
                metadata_neg_dict = self.exclude_null(metadata_neg_dict)
                if len(negotiated_xml_collector.getNamespaces()) > 0:
                    self.namespace_uri.extend(negotiated_xml_collector.getNamespaces())
                    neg_namespace = negotiated_xml_collector.getNamespaces()[0]
                self.linked_namespace_uri.update(negotiated_xml_collector.getLinkedNamespaces())
                # print('LINKED NS XML ',self.linked_namespace_uri)
                if metadata_neg_dict:
                    # self.metadata_sources.append((source_neg_xml, 'negotiated'))
                    self.add_metadata_source(source_neg_xml)
                    self.merge_metadata(
                        metadata_neg_dict,
                        self.landing_url,
                        source_neg_xml,
                        negotiated_xml_collector.metadata_format,
                        negotiated_xml_collector.getContentType(),
                        neg_namespace,
                    )
                    ####
                    self.logger.log(
                        self.LOG_SUCCESS,
                        "FsF-F2-01M : Found XML metadata through content negotiation-: "
                        + str(metadata_neg_dict.keys()),
                    )
                    self.namespace_uri.extend(negotiated_xml_collector.getNamespaces())
                # also add found xml namespaces without recognized data
                elif len(negotiated_xml_collector.getNamespaces()) > 0:
                    self.merge_metadata(
                        {},
                        self.landing_url,
                        source_neg_xml,
                        negotiated_xml_collector.metadata_format,
                        negotiated_xml_collector.getContentType(),
                        neg_namespace,
                    )
        else:
            self.logger.info(
                "FsF-F2-01M : Skipped disabled harvesting method -: "
                + str(MetadataSources.XML_NEGOTIATED.value.get("label"))
            )

    """
    def retrieve_metadata_external_georss(self):
        # ========= retrieve atom, GeoRSS links
        feed_links = self.get_html_typed_links(rel='alternate')
        for feed in feed_links:
            if feed.get('type') in ['application/rss+xml']:
                self.logger.info(
                    'FsF-R1.3-01M : Found atom/rss/georss feed link in HTML head (link rel=alternate) -: ' +
                    str(feed.get('url')))
                #feed_helper = RSSAtomMetadataProvider(self.logger, feed['url'], 'FsF-R1.3-01M')
                #feed_helper.getMetadataStandards()
                #self.namespace_uri.extend(feed_helper.getNamespaces())
    """

    def retrieve_metadata_external_oai_ore(self):
        oai_link = self.get_html_typed_links("resourcemap")
        if oai_link:
            if oai_link.get("type") in ["application/atom+xml"]:
                # elif metadata_link['type'] in ['application/atom+xml'] and metadata_link['rel'] == 'resourcemap':
                self.logger.info(
                    "FsF-F2-01M : Found e.g. Typed Links in HTML Header linking to OAI ORE (atom) Metadata -: ("
                    + str(oai_link["type"] + ")")
                )
                ore_atom_collector = MetaDataCollectorOreAtom(loggerinst=self.logger, target_url=oai_link["url"])
                source_ore, ore_dict = ore_atom_collector.parse_metadata()
                ore_dict = self.exclude_null(ore_dict)
                if ore_dict:
                    self.logger.log(
                        self.LOG_SUCCESS, "FsF-F2-01M : Found OAI ORE metadata -: {}".format(str(ore_dict.keys()))
                    )
                    self.add_metadata_source(source_ore)
                    self.merge_metadata(
                        ore_dict,
                        oai_link["url"],
                        source_ore,
                        ore_atom_collector.getContentType(),
                        "http://www.openarchives.org/ore/terms",
                        "http://www.openarchives.org/ore/terms",
                    )

    def retrieve_metadata_external_datacite(self):
<<<<<<< HEAD
        if self.is_harvesting_method_allowed(MetadataOfferingMethods.CONTENT_NEGOTIATION):
            #if self.pid_scheme:
=======
        if self.is_harvesting_source_allowed(MetadataSources.DATACITE_JSON_NEGOTIATED):
            # if self.pid_scheme:
>>>>>>> 2db47f85
            # ================= datacite by content negotiation ===========
            # in case use_datacite id false use the landing page URL for content negotiation, otherwise the pid url
            if self.use_datacite is True and self.pid_url:
                datacite_target_url = self.pid_url
            else:
                datacite_target_url = self.landing_url
            if datacite_target_url:
                dcite_collector = MetaDataCollectorDatacite(
                    mapping=Mapper.DATACITE_JSON_MAPPING, loggerinst=self.logger, pid_url=datacite_target_url
                )
                source_dcitejsn, dcitejsn_dict = dcite_collector.parse_metadata()
                dcitejsn_dict = self.exclude_null(dcitejsn_dict)
                if dcitejsn_dict:
                    # self.metadata_sources.append((source_dcitejsn, 'negotiated'))
                    self.add_metadata_source(source_dcitejsn)
                    self.logger.log(
                        self.LOG_SUCCESS, "FsF-F2-01M : Found Datacite metadata -: {}".format(str(dcitejsn_dict.keys()))
                    )

                    self.namespace_uri.extend(dcite_collector.getNamespaces())

                    self.merge_metadata(
                        dcitejsn_dict,
                        datacite_target_url,
                        source_dcitejsn,
                        dcite_collector.metadata_format,
                        dcite_collector.getContentType(),
                        "http://datacite.org/schema",
                        dcite_collector.getNamespaces(),
                    )
                else:
                    self.logger.info("FsF-F2-01M : Datacite metadata UNAVAILABLE")
            else:
                self.logger.info(
                    "FsF-F2-01M : No target URL (PID or landing page) given, therefore Datacite metadata (json) not requested."
                )
        else:
            self.logger.info(
                "FsF-F2-01M : Skipped disabled harvesting method -: "
                + str(MetadataSources.DATACITE_JSON_NEGOTIATED.value.get("label"))
            )

    def get_connected_metadata_links(self):
        # get all links which lead to metadata are given by signposting, typed links, guessing or in html href
        if (
            MetadataOfferingMethods.SIGNPOSTING in self.allowed_harvesting_methods
            or MetadataOfferingMethods.TYPED_LINKS in self.allowed_harvesting_methods
        ):
            connected_metadata_links = []
            signposting_header_links = []
            # signposting html links
            signposting_html_links = self.get_html_typed_links(["describedby"])
            # signposting header links
            if MetadataOfferingMethods.SIGNPOSTING in self.allowed_harvesting_methods:
                if self.get_signposting_header_links("describedby"):
                    signposting_header_links = self.get_signposting_header_links("describedby", False)
                    self.logger.info(
                        "FsF-F2-01M : Found metadata link as (describedby) signposting header links -:"
                        + str([sl.get("url") for sl in signposting_header_links])
                    )
                if signposting_header_links:
                    connected_metadata_links.extend(signposting_header_links)
            if signposting_html_links:
                connected_metadata_links.extend(signposting_html_links)
            # if signposting_typeset_links:
            #    connected_metadata_links.extend(signposting_typeset_links)
            if MetadataOfferingMethods.TYPED_LINKS in self.allowed_harvesting_methods:
                html_typed_links = self.get_html_typed_links(["meta", "alternate meta", "metadata", "alternate"], False)
                if html_typed_links:
                    connected_metadata_links.extend(html_typed_links)
            """if 'guessed' in allowedmethods:
                guessed_metadata_link = self.get_guessed_xml_link()
                href_metadata_links = self.get_html_xml_links()
                if href_metadata_links:
                    connected_metadata_links.extend(href_metadata_links)
                if guessed_metadata_link is not None:
                    connected_metadata_links.append(guessed_metadata_link)"""
        return connected_metadata_links

    def retrieve_metadata_external_linked_metadata(self):
        # follow all links identified as typed links, signposting links and get xml or rdf metadata from there
        typed_metadata_links = self.get_connected_metadata_links()
        if typed_metadata_links:
            # unique entries for typed links
            typed_metadata_links = [dict(t) for t in {tuple(d.items()) for d in typed_metadata_links}]
            typed_metadata_links = self.get_preferred_links(typed_metadata_links)
            for metadata_link in typed_metadata_links:
                if not metadata_link["type"]:
                    # guess type based on e.g. file suffix
                    try:
                        metadata_link["type"] = mimetypes.guess_type(metadata_link["url"])[0]
                    except Exception:
                        pass
<<<<<<< HEAD
                if re.search(r'[\/+](rdf(\+xml)?|(?:x-)?turtle|ttl|n3|n-triples|ld\+json)+$', str(metadata_link['type'])):
                    if self.is_harvesting_method_allowed(MetadataOfferingMethods.TYPED_LINKS) or self.is_harvesting_method_allowed(MetadataOfferingMethods.SIGNPOSTING):
                        self.logger.info('FsF-F2-01M : Found e.g. Typed Links in HTML Header linking to RDF Metadata -: (' +
                                         str(metadata_link['type']) + ' ' + str(metadata_link['url']) + ')')
                        if metadata_link.get('source') == MetadataOfferingMethods.SIGNPOSTING:
=======
                if re.search(
                    r"[\/+](rdf(\+xml)?|(?:x-)?turtle|ttl|n3|n-triples|ld\+json)+$", str(metadata_link["type"])
                ):
                    if self.is_harvesting_source_allowed(
                        MetadataSources.RDF_TYPED_LINKS
                    ) or self.is_harvesting_source_allowed(MetadataSources.RDF_SIGNPOSTING_LINKS):
                        self.logger.info(
                            "FsF-F2-01M : Found e.g. Typed Links in HTML Header linking to RDF Metadata -: ("
                            + str(metadata_link["type"])
                            + " "
                            + str(metadata_link["url"])
                            + ")"
                        )
                        if metadata_link.get("source") == MetadataOfferingMethods.SIGNPOSTING:
>>>>>>> 2db47f85
                            source = MetadataSources.RDF_SIGNPOSTING_LINKS
                        else:
                            source = MetadataSources.RDF_TYPED_LINKS
                        typed_rdf_collector = MetaDataCollectorRdf(
                            loggerinst=self.logger, target_url=metadata_link["url"], source=source
                        )
                        if typed_rdf_collector is not None:
                            source_rdf, rdf_dict = typed_rdf_collector.parse_metadata()
                            self.namespace_uri.extend(typed_rdf_collector.getNamespaces())
                            rdf_dict = self.exclude_null(rdf_dict)
                            if rdf_dict:
                                test_typed_links = True
                                self.logger.log(
                                    self.LOG_SUCCESS,
                                    "FsF-F2-01M : Found Linked Data (RDF) metadata -: {}".format(str(rdf_dict.keys())),
                                )
                                # self.metadata_sources.append((source_rdf, metadata_link['source']))
                                self.add_metadata_source(source_rdf)
                                self.merge_metadata(
                                    rdf_dict,
                                    metadata_link["url"],
                                    source_rdf,
                                    typed_rdf_collector.metadata_format,
                                    typed_rdf_collector.getContentType(),
                                    "http://www.w3.org/1999/02/22-rdf-syntax-ns",
                                    typed_rdf_collector.getNamespaces(),
                                )

                            else:
                                self.logger.info("FsF-F2-01M : Linked Data metadata UNAVAILABLE")
                    else:
<<<<<<< HEAD
                        self.logger.info('FsF-F2-01M : Skipped disabled harvesting method -: ' + str(
                            MetadataSources.RDF_TYPED_LINKS.value.get('label')))

                elif re.search(r'[+\/]xml$', str(metadata_link['type'])):
                    if self.is_harvesting_method_allowed(MetadataOfferingMethods.TYPED_LINKS) or self.is_harvesting_method_allowed(MetadataOfferingMethods.SIGNPOSTING):
                        self.logger.info('FsF-F2-01M : Found e.g. Typed Links in HTML Header linking to XML Metadata -: (' +
                                         str(metadata_link['type'] + ' ' + metadata_link['url'] + ')'))
                        linked_xml_collector = MetaDataCollectorXML(loggerinst=self.logger,
                                                                    target_url=metadata_link['url'],
                                                                    link_type=metadata_link.get('source'),
                                                                    pref_mime_type=metadata_link['type'])
=======
                        self.logger.info(
                            "FsF-F2-01M : Skipped disabled harvesting method -: "
                            + str(MetadataSources.RDF_TYPED_LINKS.value.get("label"))
                        )

                elif re.search(r"[+\/]xml$", str(metadata_link["type"])):
                    if self.is_harvesting_source_allowed(
                        MetadataSources.XML_TYPED_LINKS
                    ) or self.is_harvesting_source_allowed(MetadataSources.XML_SIGNPOSTING_LINKS):
                        self.logger.info(
                            "FsF-F2-01M : Found e.g. Typed Links in HTML Header linking to XML Metadata -: ("
                            + str(metadata_link["type"] + " " + metadata_link["url"] + ")")
                        )
                        linked_xml_collector = MetaDataCollectorXML(
                            loggerinst=self.logger,
                            target_url=metadata_link["url"],
                            link_type=metadata_link.get("source"),
                            pref_mime_type=metadata_link["type"],
                        )
>>>>>>> 2db47f85

                        if linked_xml_collector is not None:
                            source_linked_xml, linked_xml_dict = linked_xml_collector.parse_metadata()
                            lkd_namespace = "unknown xml"
                            if len(linked_xml_collector.getNamespaces()) > 0:
                                lkd_namespace = linked_xml_collector.getNamespaces()[0]
                                self.namespace_uri.extend(linked_xml_collector.getNamespaces())
                            self.linked_namespace_uri.update(linked_xml_collector.getLinkedNamespaces())
                            if linked_xml_dict:
                                # self.metadata_sources.append((MetaDataCollector.Sources.XML_TYPED_LINKS.value.get('label'), metadata_link['source']))
                                if metadata_link.get("source") == MetadataOfferingMethods.SIGNPOSTING:
                                    self.add_metadata_source(MetadataSources.XML_SIGNPOSTING_LINKS)
                                else:
                                    self.add_metadata_source(MetadataSources.XML_TYPED_LINKS)
                                self.merge_metadata(
                                    linked_xml_dict,
                                    metadata_link["url"],
                                    source_linked_xml,
                                    linked_xml_collector.metadata_format,
                                    linked_xml_collector.getContentType(),
                                    lkd_namespace,
                                )

                                self.logger.log(
                                    self.LOG_SUCCESS,
                                    "FsF-F2-01M : Found XML metadata through typed links-: "
                                    + str(linked_xml_dict.keys()),
                                )
                            # also add found xml namespaces without recognized data
                            elif len(linked_xml_collector.getNamespaces()) > 0:
                                self.merge_metadata(
                                    dict(),
                                    metadata_link["url"],
                                    source_linked_xml,
                                    linked_xml_collector.metadata_format,
                                    linked_xml_collector.getContentType(),
                                    lkd_namespace,
                                    linked_xml_collector.getNamespaces(),
                                )
                    else:
                        self.logger.info(
                            "FsF-F2-01M : Skipped disabled harvesting method -: "
                            + str(MetadataSources.XML_TYPED_LINKS.value.get("label"))
                        )
                else:
                    self.logger.info(
                        "FsF-F2-01M : Found typed link or signposting link but will ignore (can't handle) mime type -:"
                        + str(metadata_link["type"])
                    )

    def retrieve_metadata_external(self, target_url=None, repeat_mode=False):
        if (
            self.is_harvesting_method_allowed(MetadataOfferingMethods.CONTENT_NEGOTIATION)
            or self.is_harvesting_method_allowed(MetadataOfferingMethods.TYPED_LINKS)
            or self.is_harvesting_method_allowed(MetadataOfferingMethods.SIGNPOSTING)
        ):
            self.logger.info(
                "FsF-F2-01M : Starting to identify EXTERNAL metadata through content negotiation or typed (signposting) links"
            )
            if self.landing_url or self.pid_url:
                if not self.landing_url:
                    self.logger.warning(
                        "FsF-F2-01M : Landing page could not be identified, therefore EXTERNAL metadata is based on PID only and may be incomplete"
                    )
                target_url_list = [self.origin_url, self.pid_url, self.landing_url]
                if self.use_datacite is False and "doi" == self.pid_scheme:
                    if self.origin_url == self.pid_url:
                        target_url_list = [self.landing_url]
                    else:
                        target_url_list = [self.origin_url, self.landing_url]
                # specific target url
                if isinstance(target_url, str):
                    target_url_list = [target_url]

                target_url_list = set(tu for tu in target_url_list if tu is not None)
                self.retrieve_metadata_external_xml_negotiated(target_url_list)
                self.retrieve_metadata_external_schemaorg_negotiated(target_url_list)
                self.retrieve_metadata_external_rdf_negotiated(target_url_list)
                self.retrieve_metadata_external_datacite()
                if not repeat_mode:
                    self.retrieve_metadata_external_linked_metadata()
                    self.retrieve_metadata_external_oai_ore()

            if self.reference_elements:
                self.logger.debug(
                    "FsF-F2-01M : Reference metadata elements NOT FOUND -: {}".format(self.reference_elements)
                )
            else:
                self.logger.debug("FsF-F2-01M : ALL reference metadata elements available")
            # Now if an identifier has been detected in the metadata, potentially check for persistent identifier has to be repeated..
            self.check_pidtest_repeat()
        else:
            self.logger.warning(
                "FsF-F2-01M : Skipped EXTERNAL metadata identification, no landing page URL or HTML content could be determined"
            )

    def get_preferred_links(self, linklist):
        # prefer links which look like the landing page url
        preferred_links = []
        other_links = []
        for link in linklist:
            if self.landing_url in str(link.get("url")):
                preferred_links.append(link)
            else:
                other_links.append(link)
        return preferred_links + other_links

    def lookup_metadatastandard_by_name(self, value):
        found = None
        # get standard name with the highest matching percentage using fuzzywuzzy
        highest = process.extractOne(value, self.COMMUNITY_METADATA_STANDARDS_NAMES, scorer=fuzz.token_sort_ratio)
        if highest[1] > 80:
            found = highest[2]
        return found

    def lookup_metadatastandard_by_uri(self, value):
        metadata_standard_id = None
        if value:
            value = str(value).strip().strip("#/")
            # try to find it as direct match using http or https as prefix
            if value.startswith("http") or value.startswith("ftp"):
                value = value.replace("s://", "://")
                metadata_standard_id = self.COMMUNITY_METADATA_STANDARDS_URIS.get(value)
                if not metadata_standard_id:
                    metadata_standard_id = self.COMMUNITY_METADATA_STANDARDS_URIS.get(value.replace("://", "s://"))
            if not metadata_standard_id:
                # fuzzy as fall back
                try:
                    match = process.extractOne(value, self.COMMUNITY_METADATA_STANDARDS_URIS.keys())
                    if extract(str(value)).domain == extract(str(match[0])).domain:
                        if match[1] > 90:
                            metadata_standard_id = list(self.COMMUNITY_METADATA_STANDARDS_URIS.values())[match[2]]
                except Exception as e:
                    print("METADATA STANDARD LOOKUP ERROR: ", str(e))
                    pass
        return metadata_standard_id

    def get_metadata_standard_by_uris(self, test_uris):
        metadata_standard_id = None
        if isinstance(test_uris, list):
            for uri in test_uris:
                metadata_standard_id = self.lookup_metadatastandard_by_uri(uri)
                if metadata_standard_id:
                    break
        return metadata_standard_id

    def get_metadata_standard_info(self, metadata_standard_id):
        metadata_standard_info = {}
        if metadata_standard_id:
            mstandard = self.COMMUNITY_METADATA_STANDARDS.get(metadata_standard_id)
            type = None
            subject = mstandard.get("field_of_science")
            std_ids = mstandard.get("identifier")
            metadatacatalogids = []
            for stid in std_ids:
                if stid.get("type") == "local":
                    caturi = stid.get("value")
                    if caturi.startswith("msc:"):
                        caturi = "https://rdamsc.bath.ac.uk/msc/" + caturi.split(":")[-1]
                    metadatacatalogids.append(caturi)
            if subject:
                if subject == ["sciences"] or all(elem == "Multidisciplinary" for elem in subject):
                    type = "generic"
                else:
                    type = "disciplinary"
            metadata_standard_info = {
                "id": metadata_standard_id,
                "subject": subject,
                "name": mstandard.get("title"),
                "acronym": mstandard["acronym"],
                "external_ids": std_ids,
                "type": type,
                "catalogue": metadatacatalogids,
            }
        return metadata_standard_info<|MERGE_RESOLUTION|>--- conflicted
+++ resolved
@@ -35,11 +35,6 @@
 class MetadataHarvester:
     LOG_SUCCESS = 25
     LOG_FAILURE = 35
-<<<<<<< HEAD
-    signposting_relation_types = ['describedby', 'item','license','type','collection', 'author','linkset','cite-as']
-    def __init__(self, uid, use_datacite = True, logger = None, auth_token = None, auth_token_type = 'Basic', allowed_harvesting_methods = None, allowed_metadata_standards = None):
-        uid_bytes = uid.encode('utf-8')
-=======
     signposting_relation_types = [
         "describedby",
         "item",
@@ -59,9 +54,9 @@
         auth_token=None,
         auth_token_type="Basic",
         allowed_harvesting_methods=None,
+        allowed_metadata_standards=None
     ):
         uid_bytes = uid.encode("utf-8")
->>>>>>> 2db47f85
         self.test_id = hashlib.sha1(uid_bytes).hexdigest()
         # str(base64.urlsafe_b64encode(uid_bytes), "utf-8") # an id we can use for caching etc
         if isinstance(uid, str):
@@ -106,19 +101,10 @@
         if allowed_harvesting_methods:
             if all(isinstance(x, enum.Enum) for x in allowed_harvesting_methods):
                 self.allowed_harvesting_methods = allowed_harvesting_methods
-<<<<<<< HEAD
         self.allowed_metadata_standards = None
         if allowed_metadata_standards:
             if isinstance(allowed_metadata_standards, list):
                 self.allowed_metadata_standards = allowed_metadata_standards
-=======
-        if isinstance(self.allowed_harvesting_methods, list):
-            self.allowed_harvesting_sources = MetadataSources.getSourcesbyMethod(self.allowed_harvesting_methods)
-        else:
-            self.allowed_harvesting_sources = [i for i in MetaDataCollector.getEnumSourceNames()]
-        # print('allowed sources: ', self.allowed_harvesting_sources)
-        # print('allowed methods: ', self.allowed_harvesting_methods)
->>>>>>> 2db47f85
         self.COMMUNITY_METADATA_STANDARDS = Preprocessor.get_metadata_standards()
         self.COMMUNITY_METADATA_STANDARDS_URIS = {
             u.strip().strip("#/"): k for k, v in self.COMMUNITY_METADATA_STANDARDS.items() for u in v.get("urls")
@@ -127,16 +113,6 @@
             k: v.get("title") for k, v in self.COMMUNITY_METADATA_STANDARDS.items()
         }
 
-<<<<<<< HEAD
-=======
-    def is_harvesting_source_allowed(self, method):
-        # test full or part string in one of the allowed source method keys
-        if method in self.allowed_harvesting_sources:
-            return True
-        else:
-            return False
-
->>>>>>> 2db47f85
     def is_harvesting_method_allowed(self, method):
         if method in self.allowed_harvesting_methods:
             return True
@@ -155,7 +131,6 @@
             offering_method = None
             if not isinstance(namespaces, list):
                 namespaces = [namespaces]
-<<<<<<< HEAD
             test_uris = namespaces
             if schema!='':
                 test_uris.append(schema)
@@ -171,10 +146,6 @@
                     )
             if isinstance(metadict,dict) and allow_merge == True:
                 #self.metadata_sources.append((method_source, 'negotiated'))
-=======
-            if isinstance(metadict, dict):
-                # self.metadata_sources.append((method_source, 'negotiated'))
->>>>>>> 2db47f85
                 for r in metadict.keys():
                     if r in self.reference_elements:
                         self.metadata_merged[r] = metadict[r]
@@ -193,7 +164,6 @@
                         ):
                             pid_record = pid_helper.get_identifier_info(self.pid_collector)
                             self.pid_collector[pid_helper.identifier_url] = pid_record
-<<<<<<< HEAD
                             resolves_to_landing_domain = self.check_if_pid_resolves_to_landing_page(pid_helper.identifier_url)
                             self.pid_collector[pid_helper.identifier_url]['verified'] = resolves_to_landing_domain
                 if metadict.get('related_resources'):
@@ -201,29 +171,12 @@
                 if metadict.get('object_content_identifier'):
                     self.logger.info('FsF-F3-01M : Found data links in '+str(format)+' metadata -: ' +
                                      str(len(metadict.get('object_content_identifier'))))
-=======
-                            resolves_to_landing_domain = self.check_if_pid_resolves_to_landing_page(
-                                pid_helper.identifier_url
-                            )
-                            self.pid_collector[pid_helper.identifier_url]["verified"] = resolves_to_landing_domain
-
-                if metadict.get("related_resources"):
-                    self.related_resources.extend(metadict.get("related_resources"))
-                if metadict.get("object_content_identifier"):
-                    self.logger.info(
-                        "FsF-F3-01M : Found data links in "
-                        + str(format)
-                        + " metadata -: "
-                        + str(len(metadict.get("object_content_identifier")))
-                    )
->>>>>>> 2db47f85
                 ## add: mechanism ('content negotiation', 'typed links', 'embedded')
                 ## add: format namespace
                 if isinstance(method, enum.Enum):
                     if isinstance(method.value, dict):
                         offering_method = method.value.get("method").acronym()
                     method = method.name
-<<<<<<< HEAD
 
                 mdict = {'method' : method,
                          'offering_method':offering_method,
@@ -234,24 +187,8 @@
                          'schema' : schema,
                          'metadata' : metadict,
                          'namespaces' : namespaces}
-=======
-                test_uris = namespaces
-                test_uris.append(schema)
-                metadata_standard = self.get_metadata_standard_by_uris(test_uris)
-                mdict = {
-                    "method": method,
-                    "offering_method": offering_method,
-                    "url": url,
-                    "format": format.acronym(),
-                    "metadata_standard": metadata_standard,
-                    "mime": mimetype,
-                    "schema": schema,
-                    "metadata": metadict,
-                    "namespaces": namespaces,
-                }
->>>>>>> 2db47f85
-
-                if mdict not in self.metadata_unmerged and allow_merge == True:
+
+                if mdict not in self.metadata_unmerged:
                     self.metadata_unmerged.append(mdict)
         except Exception as e:
             print("Metadata Merge Error: " + str(e), format, mimetype, schema)
@@ -801,7 +738,6 @@
                 if "html" in str(self.landing_content_type):
                     # ========= retrieve schema.org (embedded, or from via content-negotiation if pid provided) =========
                     extruct_metadata = self.retrieve_metadata_embedded_extruct()
-<<<<<<< HEAD
                     #if extruct_metadata:
                     ext_meta = extruct_metadata.get('json-ld')
                     self.logger.info('FsF-F2-01M : Trying to retrieve schema.org JSON-LD metadata from html page')
@@ -952,271 +888,14 @@
                     else:
                         self.logger.info('FsF-F2-01M : OpenGraph metadata UNAVAILABLE')
 
-=======
-                    # if extruct_metadata:
-                    if self.is_harvesting_source_allowed(MetadataSources.SCHEMAORG_EMBEDDED):
-                        ext_meta = extruct_metadata.get("json-ld")
-                        self.logger.info("FsF-F2-01M : Trying to retrieve schema.org JSON-LD metadata from html page")
-
-                        schemaorg_collector_embedded = MetaDataCollectorRdf(
-                            loggerinst=self.logger, json_ld_content=ext_meta, source=MetadataSources.SCHEMAORG_EMBEDDED
-                        )
-                        source_schemaorg, schemaorg_dict = schemaorg_collector_embedded.parse_metadata()
-                        metaformat = schemaorg_collector_embedded.metadata_format
-                        schemaorg_dict = self.exclude_null(schemaorg_dict)
-                        if schemaorg_dict:
-                            self.namespace_uri.extend(schemaorg_collector_embedded.namespaces)
-                            self.linked_namespace_uri.update(schemaorg_collector_embedded.getLinkedNamespaces())
-                            # self.metadata_sources.append((source_schemaorg.name, source_schemaorg.value.get('method')))
-                            self.add_metadata_source(source_schemaorg)
-                            if schemaorg_dict.get("related_resources"):
-                                self.related_resources.extend(schemaorg_dict.get("related_resources"))
-
-                            # add object type for future reference
-                            self.merge_metadata(
-                                schemaorg_dict,
-                                self.landing_url,
-                                source_schemaorg,
-                                metaformat,
-                                "application/ld+json",
-                                "http://schema.org",
-                                schemaorg_collector_embedded.namespaces,
-                            )
-                            self.logger.log(
-                                self.LOG_SUCCESS,
-                                "FsF-F2-01M : Found schema.org JSON-LD metadata in html page -: "
-                                + str(schemaorg_dict.keys()),
-                            )
-                        else:
-                            self.logger.info("FsF-F2-01M : schema.org JSON-LD metadata in html page UNAVAILABLE")
-                    else:
-                        self.logger.info(
-                            "FsF-F2-01M : Skipped disabled harvesting method -: "
-                            + str(MetadataSources.SCHEMAORG_EMBEDDED.value.get("label"))
-                        )
-                    # ========= retrieve highwire and eprints embedded in html page =========
-                    if self.reference_elements:
-                        if self.is_harvesting_source_allowed(MetadataSources.HIGHWIRE_EPRINTS_EMBEDDED):
-                            self.logger.info(
-                                "FsF-F2-01M : Trying to retrieve Highwire and eprints metadata from html page"
-                            )
-                            hw_collector = MetaDataCollectorHighwireEprints(
-                                loggerinst=self.logger, sourcemetadata=self.landing_html
-                            )
-                            source_hw, hw_dict = hw_collector.parse_metadata()
-                            hw_metaformat = hw_collector.metadata_format
-                            hw_dict = self.exclude_null(hw_dict)
-                            if hw_dict:
-                                self.namespace_uri.extend(hw_collector.namespaces)
-                                # not_null_dc = [k for k, v in dc_dict.items() if v is not None]
-                                self.add_metadata_source(source_hw)
-                                # self.metadata_sources.append((source_hw, 'embedded'))
-                                if hw_dict.get("related_resources"):
-                                    self.related_resources.extend(hw_dict.get("related_resources"))
-                                self.merge_metadata(
-                                    hw_dict,
-                                    self.landing_url,
-                                    source_hw,
-                                    hw_metaformat,
-                                    "text/html",
-                                    "highwire_eprints",
-                                    hw_collector.namespaces,
-                                )
-
-                                self.logger.log(
-                                    self.LOG_SUCCESS,
-                                    "FsF-F2-01M : Found Highwire or eprints metadata -: " + str(hw_dict.keys()),
-                                )
-                            else:
-                                self.logger.info("FsF-F2-01M : Highwire or eprints metadata UNAVAILABLE")
-                        else:
-                            self.logger.info(
-                                "FsF-F2-01M : Skipped disabled harvesting method -: "
-                                + str(MetadataSources.HIGHWIRE_EPRINTS_EMBEDDED.value.get("label"))
-                            )
-
-                    # ========= retrieve dublin core embedded in html page =========
-                    if self.reference_elements:
-                        if self.is_harvesting_source_allowed(MetadataSources.DUBLINCORE_EMBEDDED):
-                            self.logger.info("FsF-F2-01M : Trying to retrieve Dublin Core metadata from html page")
-                            dc_collector = MetaDataCollectorDublinCore(
-                                loggerinst=self.logger, sourcemetadata=self.landing_html, mapping=Mapper.DC_MAPPING
-                            )
-                            source_dc, dc_dict = dc_collector.parse_metadata()
-                            dc_dict = self.exclude_null(dc_dict)
-                            if dc_dict:
-                                self.namespace_uri.extend(dc_collector.namespaces)
-                                # not_null_dc = [k for k, v in dc_dict.items() if v is not None]
-                                # self.metadata_sources.append((source_dc, 'embedded'))
-                                self.add_metadata_source(source_dc)
-                                if dc_dict.get("related_resources"):
-                                    self.related_resources.extend(dc_dict.get("related_resources"))
-                                self.merge_metadata(
-                                    dc_dict,
-                                    self.landing_url,
-                                    source_dc,
-                                    dc_collector.metadata_format,
-                                    "text/html",
-                                    "http://purl.org/dc/elements/1.1/",
-                                    dc_collector.namespaces,
-                                )
-
-                                self.logger.log(
-                                    self.LOG_SUCCESS, "FsF-F2-01M : Found DublinCore metadata -: " + str(dc_dict.keys())
-                                )
-                            else:
-                                self.logger.info("FsF-F2-01M : DublinCore metadata UNAVAILABLE")
-                        else:
-                            self.logger.info(
-                                "FsF-F2-01M : Skipped disabled harvesting method -: "
-                                + str(MetadataSources.DUBLINCORE_EMBEDDED.value.get("label"))
-                            )
-                    # ========= retrieve embedded rdfa and microdata metadata ========
-
-                    if self.is_harvesting_source_allowed(MetadataSources.MICRODATA_EMBEDDED):
-                        self.logger.info("FsF-F2-01M : Trying to retrieve Microdata metadata from html page")
-
-                        micro_meta = extruct_metadata.get("microdata")
-                        microdata_collector = MetaDataCollectorMicroData(
-                            loggerinst=self.logger, sourcemetadata=micro_meta, mapping=Mapper.MICRODATA_MAPPING
-                        )
-                        source_micro, micro_dict = microdata_collector.parse_metadata()
-                        if micro_dict:
-                            # self.metadata_sources.append((source_micro, 'embedded'))
-                            self.add_metadata_source(source_micro)
-                            self.namespace_uri.extend(microdata_collector.getNamespaces())
-                            micro_dict = self.exclude_null(micro_dict)
-                            self.merge_metadata(
-                                micro_dict,
-                                self.landing_url,
-                                source_micro,
-                                microdata_collector.metadata_format,
-                                "text/html",
-                                "http://www.w3.org/TR/microdata",
-                                microdata_collector.getNamespaces(),
-                            )
-                            self.logger.log(
-                                self.LOG_SUCCESS, "FsF-F2-01M : Found microdata metadata -: " + str(micro_dict.keys())
-                            )
-                    else:
-                        self.logger.info(
-                            "FsF-F2-01M : Skipped disabled harvesting method -: "
-                            + str(MetadataSources.MICRODATA_EMBEDDED.value.get("label"))
-                        )
-
-                    # ================== RDFa
-                    if self.is_harvesting_source_allowed(MetadataSources.RDFA_EMBEDDED):
-                        self.logger.info("FsF-F2-01M : Trying to retrieve RDFa metadata from html page")
-                        rdfasource = MetadataSources.RDFA_EMBEDDED
-                        try:
-                            rdfa_dict = {}
-                            rdflib_logger = logging.getLogger("rdflib")
-                            rdflib_logger.setLevel(logging.ERROR)
-                            try:
-                                rdfa_html = self.landing_html.decode("utf-8")
-                            except Exception as e:
-                                rdfa_html = self.landing_html
-                                pass
-                            rdfa_html = self.clean_html_language_tag(rdfa_html)
-                            rdfabuffer = io.StringIO(rdfa_html)
-                            # rdflib is no longer supporting RDFa: https://stackoverflow.com/questions/68500028/parsing-htmlrdfa-in-rdflib
-                            # https://github.com/RDFLib/rdflib/discussions/1582
-
-                            rdfa_graph = pyRdfa(media_type="text/html").graph_from_source(rdfabuffer)
-
-                            rdfa_collector = MetaDataCollectorRdf(
-                                loggerinst=self.logger, target_url=self.landing_url, source=rdfasource
-                            )
-                            try:
-                                rdfa_dict = rdfa_collector.get_metadata_from_graph(rdfa_graph)
-                            except Exception as e:
-                                print("RDFa Graph error: ", e)
-                            if len(rdfa_dict) > 0:
-                                # self.metadata_sources.append((rdfasource, 'embedded'))
-                                self.add_metadata_source(rdfasource)
-                                self.namespace_uri.extend(rdfa_collector.getNamespaces())
-                                # rdfa_dict['object_identifier']=self.pid_url
-                                rdfa_dict = self.exclude_null(rdfa_dict)
-                                # print(method, url, offering_method, format, mimetype, schema)
-
-                                self.merge_metadata(
-                                    rdfa_dict,
-                                    self.landing_url,
-                                    rdfasource,
-                                    rdfa_collector.metadata_format,
-                                    "application/xhtml+xml",
-                                    "http://www.w3.org/ns/rdfa#",
-                                    rdfa_collector.getNamespaces(),
-                                )
-
-                                self.logger.log(
-                                    self.LOG_SUCCESS, "FsF-F2-01M : Found RDFa metadata -: " + str(rdfa_dict.keys())
-                                )
-                        except Exception as e:
-                            print("RDFa parsing error", str(e))
-                            self.logger.info(
-                                "FsF-F2-01M : RDFa metadata parsing exception, probably no RDFa embedded in HTML -:"
-                                + str(e)
-                            )
-                    else:
-                        self.logger.info(
-                            "FsF-F2-01M : Skipped disabled harvesting method -: "
-                            + str(MetadataSources.RDFA_EMBEDDED.value.get("label"))
-                        )
-
-                    # ======== retrieve OpenGraph metadata
-                    if self.is_harvesting_source_allowed(MetadataSources.OPENGRAPH_EMBEDDED):
-                        self.logger.info("FsF-F2-01M : Trying to retrieve OpenGraph metadata from html page")
-
-                        ext_meta = extruct_metadata.get("opengraph")
-                        opengraph_collector = MetaDataCollectorOpenGraph(
-                            loggerinst=self.logger, sourcemetadata=ext_meta, mapping=Mapper.OG_MAPPING
-                        )
-                        source_opengraph, opengraph_dict = opengraph_collector.parse_metadata()
-                        opengraph_dict = self.exclude_null(opengraph_dict)
-                        if opengraph_dict:
-                            self.namespace_uri.extend(opengraph_collector.namespaces)
-                            # self.metadata_sources.append((source_opengraph, 'embedded'))
-                            self.add_metadata_source(source_opengraph)
-                            self.merge_metadata(
-                                opengraph_dict,
-                                self.landing_url,
-                                source_opengraph,
-                                opengraph_collector.metadata_format,
-                                "text/html",
-                                "https://ogp.me/",
-                                opengraph_collector.namespaces,
-                            )
-
-                            self.logger.log(
-                                self.LOG_SUCCESS,
-                                "FsF-F2-01M : Found OpenGraph metadata -: " + str(opengraph_dict.keys()),
-                            )
-                        else:
-                            self.logger.info("FsF-F2-01M : OpenGraph metadata UNAVAILABLE")
-                    else:
-                        self.logger.info(
-                            "FsF-F2-01M : Skipped disabled harvesting method -: "
-                            + str(MetadataSources.OPENGRAPH_EMBEDDED.value.get("label"))
-                        )
->>>>>>> 2db47f85
                 else:
-                    self.logger.warning(
-                        "FsF-F2-01M : Skipped EMBEDDED metadata identification of landing page at -: "
-                        + str(self.landing_url)
-                        + " expected html content but received: "
-                        + str(self.landing_content_type)
-                    )
+                    self.logger.warning('FsF-F2-01M : Skipped EMBEDDED metadata identification of landing page at -: ' +
+                                        str(self.landing_url) + ' expected html content but received: ' +
+                                        str(self.landing_content_type))
             else:
                 self.logger.warning(
-<<<<<<< HEAD
                     'FsF-F2-01M :Skipping Embedded tests, since no EMBEDDED method in allowed harvesting methods: ' + (
                         str(self.allowed_harvesting_methods)))
-=======
-                    "FsF-F2-01M :Skipping Embedded tests, since no EMBEDDED method in allowed harvesting methods: "
-                    + (str(self.allowed_harvesting_sources))
-                )
->>>>>>> 2db47f85
 
                 ############## end of embedded metadata content harvesting
 
@@ -1262,7 +941,7 @@
 
     def retrieve_metadata_external_rdf_negotiated(self, target_url_list=[]):
         # ========= retrieve rdf metadata namespaces by content negotiation ========
-        if self.is_harvesting_method_allowed(MetadataOfferingMethods.CONTENT_NEGOTIATION):
+        if self.is_harvesting_source_allowed(MetadataSources.RDF_NEGOTIATED):
             source = MetadataSources.RDF_NEGOTIATED
             # if self.pid_scheme == 'purl':
             #    targeturl = self.pid_url
@@ -1304,20 +983,13 @@
                         )
 
                     else:
-                        self.logger.info("FsF-F2-01M : Linked Data metadata UNAVAILABLE")
+                        self.logger.info('FsF-F2-01M : Linked Data metadata UNAVAILABLE')
         else:
-            self.logger.info(
-                "FsF-F2-01M : Skipped disabled harvesting method -: "
-                + str(MetadataSources.RDF_NEGOTIATED.value.get("label"))
-            )
-
-<<<<<<< HEAD
+            self.logger.info('FsF-F2-01M : Skipped disabled harvesting method -: ' + str(
+                MetadataSources.RDF_NEGOTIATED.value.get('label')))
+
     def retrieve_metadata_external_schemaorg_negotiated(self,target_url_list=[]):
         if self.is_harvesting_method_allowed(MetadataOfferingMethods.CONTENT_NEGOTIATION):
-=======
-    def retrieve_metadata_external_schemaorg_negotiated(self, target_url_list=[]):
-        if self.is_harvesting_source_allowed(MetadataSources.SCHEMAORG_NEGOTIATED):
->>>>>>> 2db47f85
             for target_url in target_url_list:
                 # ========= retrieve json-ld/schema.org metadata namespaces by content negotiation ========
                 self.logger.info(
@@ -1359,13 +1031,8 @@
                 + str(MetadataSources.SCHEMAORG_NEGOTIATED.value.get("label"))
             )
 
-<<<<<<< HEAD
     def retrieve_metadata_external_xml_negotiated(self,target_url_list=[]):
         if self.is_harvesting_method_allowed(MetadataOfferingMethods.CONTENT_NEGOTIATION):
-=======
-    def retrieve_metadata_external_xml_negotiated(self, target_url_list=[]):
-        if self.is_harvesting_source_allowed(MetadataSources.XML_NEGOTIATED):
->>>>>>> 2db47f85
             for target_url in target_url_list:
                 self.logger.info(
                     "FsF-F2-01M : Trying to retrieve XML metadata through content negotiation from URL -: "
@@ -1461,13 +1128,8 @@
                     )
 
     def retrieve_metadata_external_datacite(self):
-<<<<<<< HEAD
         if self.is_harvesting_method_allowed(MetadataOfferingMethods.CONTENT_NEGOTIATION):
             #if self.pid_scheme:
-=======
-        if self.is_harvesting_source_allowed(MetadataSources.DATACITE_JSON_NEGOTIATED):
-            # if self.pid_scheme:
->>>>>>> 2db47f85
             # ================= datacite by content negotiation ===========
             # in case use_datacite id false use the landing page URL for content negotiation, otherwise the pid url
             if self.use_datacite is True and self.pid_url:
@@ -1561,28 +1223,11 @@
                         metadata_link["type"] = mimetypes.guess_type(metadata_link["url"])[0]
                     except Exception:
                         pass
-<<<<<<< HEAD
                 if re.search(r'[\/+](rdf(\+xml)?|(?:x-)?turtle|ttl|n3|n-triples|ld\+json)+$', str(metadata_link['type'])):
                     if self.is_harvesting_method_allowed(MetadataOfferingMethods.TYPED_LINKS) or self.is_harvesting_method_allowed(MetadataOfferingMethods.SIGNPOSTING):
                         self.logger.info('FsF-F2-01M : Found e.g. Typed Links in HTML Header linking to RDF Metadata -: (' +
                                          str(metadata_link['type']) + ' ' + str(metadata_link['url']) + ')')
                         if metadata_link.get('source') == MetadataOfferingMethods.SIGNPOSTING:
-=======
-                if re.search(
-                    r"[\/+](rdf(\+xml)?|(?:x-)?turtle|ttl|n3|n-triples|ld\+json)+$", str(metadata_link["type"])
-                ):
-                    if self.is_harvesting_source_allowed(
-                        MetadataSources.RDF_TYPED_LINKS
-                    ) or self.is_harvesting_source_allowed(MetadataSources.RDF_SIGNPOSTING_LINKS):
-                        self.logger.info(
-                            "FsF-F2-01M : Found e.g. Typed Links in HTML Header linking to RDF Metadata -: ("
-                            + str(metadata_link["type"])
-                            + " "
-                            + str(metadata_link["url"])
-                            + ")"
-                        )
-                        if metadata_link.get("source") == MetadataOfferingMethods.SIGNPOSTING:
->>>>>>> 2db47f85
                             source = MetadataSources.RDF_SIGNPOSTING_LINKS
                         else:
                             source = MetadataSources.RDF_TYPED_LINKS
@@ -1614,9 +1259,10 @@
                             else:
                                 self.logger.info("FsF-F2-01M : Linked Data metadata UNAVAILABLE")
                     else:
-<<<<<<< HEAD
-                        self.logger.info('FsF-F2-01M : Skipped disabled harvesting method -: ' + str(
-                            MetadataSources.RDF_TYPED_LINKS.value.get('label')))
+                        self.logger.info(
+                            "FsF-F2-01M : Skipped disabled harvesting method -: "
+                            + str(MetadataSources.RDF_TYPED_LINKS.value.get("label"))
+                        )
 
                 elif re.search(r'[+\/]xml$', str(metadata_link['type'])):
                     if self.is_harvesting_method_allowed(MetadataOfferingMethods.TYPED_LINKS) or self.is_harvesting_method_allowed(MetadataOfferingMethods.SIGNPOSTING):
@@ -1626,27 +1272,6 @@
                                                                     target_url=metadata_link['url'],
                                                                     link_type=metadata_link.get('source'),
                                                                     pref_mime_type=metadata_link['type'])
-=======
-                        self.logger.info(
-                            "FsF-F2-01M : Skipped disabled harvesting method -: "
-                            + str(MetadataSources.RDF_TYPED_LINKS.value.get("label"))
-                        )
-
-                elif re.search(r"[+\/]xml$", str(metadata_link["type"])):
-                    if self.is_harvesting_source_allowed(
-                        MetadataSources.XML_TYPED_LINKS
-                    ) or self.is_harvesting_source_allowed(MetadataSources.XML_SIGNPOSTING_LINKS):
-                        self.logger.info(
-                            "FsF-F2-01M : Found e.g. Typed Links in HTML Header linking to XML Metadata -: ("
-                            + str(metadata_link["type"] + " " + metadata_link["url"] + ")")
-                        )
-                        linked_xml_collector = MetaDataCollectorXML(
-                            loggerinst=self.logger,
-                            target_url=metadata_link["url"],
-                            link_type=metadata_link.get("source"),
-                            pref_mime_type=metadata_link["type"],
-                        )
->>>>>>> 2db47f85
 
                         if linked_xml_collector is not None:
                             source_linked_xml, linked_xml_dict = linked_xml_collector.parse_metadata()
