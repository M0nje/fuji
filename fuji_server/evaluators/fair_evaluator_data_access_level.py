--- conflicted
+++ resolved
@@ -31,9 +31,6 @@
 
 
 class FAIREvaluatorDataAccessLevel(FAIREvaluator):
-<<<<<<< HEAD
-
-=======
     """
     A class to evaluate whether the metadata contains access level and access conditions of the data (A1-01M).
     A child class of FAIREvaluator.
@@ -45,7 +42,6 @@
         This method will evaluate the metadata that includes the level of data access, e.g., public, embargoed, restricted, whether
         using a appropriate metadata field or using a machine-readable and verified against controlled vocabularies.
     """
->>>>>>> a62ce080
     def evaluate(self):
         #Focus on machine readable rights -> URIs only
         #1) http://vocabularies.coar-repositories.org/documentation/access_rights/
