# -*- coding: utf-8 -*-

# MIT License
#
# Copyright (c) 2020 PANGAEA (https://www.pangaea.de/)
#
# Permission is hereby granted, free of charge, to any person obtaining a copy
# of this software and associated documentation files (the "Software"), to deal
# in the Software without restriction, including without limitation the rights
# to use, copy, modify, merge, publish, distribute, sublicense, and/or sell
# copies of the Software, and to permit persons to whom the Software is
# furnished to do so, subject to the following conditions:
#
# The above copyright notice and this permission notice shall be included in all
# copies or substantial portions of the Software.
#
# THE SOFTWARE IS PROVIDED "AS IS", WITHOUT WARRANTY OF ANY KIND, EXPRESS OR
# IMPLIED, INCLUDING BUT NOT LIMITED TO THE WARRANTIES OF MERCHANTABILITY,
# FITNESS FOR A PARTICULAR PURPOSE AND NONINFRINGEMENT. IN NO EVENT SHALL THE
# AUTHORS OR COPYRIGHT HOLDERS BE LIABLE FOR ANY CLAIM, DAMAGES OR OTHER
# LIABILITY, WHETHER IN AN ACTION OF CONTRACT, TORT OR OTHERWISE, ARISING FROM,
# OUT OF OR IN CONNECTION WITH THE SOFTWARE OR THE USE OR OTHER DEALINGS IN THE
# SOFTWARE.

from fuji_server.evaluators.fair_evaluator import FAIREvaluator
from fuji_server.helper.metadata_collector import MetadataOfferingMethods
from fuji_server.helper.metadata_mapper import Mapper
from fuji_server.models.core_metadata import CoreMetadata
from fuji_server.models.core_metadata_output import CoreMetadataOutput


class FAIREvaluatorCoreMetadata(FAIREvaluator):
    """
    A class to evaluate the metadata that includes core descriptive elements (creator, title, data identifier, publisher, publication date, summary, and
    keywords) to support data finding (F2-01M). A child class of FAIREvaluator.
    ...

    Methods
    ------
    evaluate()
        This method will evaluate metadata whether it specifies the core metadata, e.g., creator, title, publication date, etc.,
        through appropriate metadata fields.
    """

    def __init__(self, fuji_instance):
        FAIREvaluator.__init__(self, fuji_instance)
        self.set_metric("FsF-F2-01M")
        self.metadata_found = {}
        # this list is following the recommendation of  DataCite see: Fenner et al 2019 and Starr & Gastl, 2011
        self.partial_elements = [
            "creator",
            "title",
            "object_identifier",
            "publication_date",
            "publisher",
            "object_type",
        ]
        self.required_metadata_properties = Mapper.REQUIRED_CORE_METADATA.value

    def testMetadataCommonMethodsAvailable(self):
        # implements FsF-F2-01M-1
        if self.isTestDefined("FsF-F2-01M-1"):
            test_score = self.metric_tests.get("FsF-F2-01M-1").metric_test_score_config
            if len(self.metadata_found) >= 1:
                self.logger.info(
                    "FsF-F2-01M : Found some descriptive metadata elements -: " + str(self.metadata_found.keys())
                )
                self.setEvaluationCriteriumScore("FsF-F2-01M-1", test_score, "pass")
                source_mechanisms = dict((y, x) for x, y in list(set(self.fuji.metadata_sources)))

                for source_mechanism in source_mechanisms:
                    if source_mechanism in [
                        MetadataOfferingMethods.MICRODATA_RDFA,
                        MetadataOfferingMethods.HTML_EMBEDDING,
                    ]:
                        self.setEvaluationCriteriumScore("FsF-F2-01M-1a", 0, "pass")
                    if source_mechanism == MetadataOfferingMethods.CONTENT_NEGOTIATION:
                        self.setEvaluationCriteriumScore("FsF-F2-01M-1b", 0, "pass")
                    if source_mechanism == MetadataOfferingMethods.TYPED_LINKS:
                        self.setEvaluationCriteriumScore("FsF-F2-01M-1c", 0, "pass")
                    if source_mechanism == MetadataOfferingMethods.SIGNPOSTING:
                        self.setEvaluationCriteriumScore("FsF-F2-01M-1d", 0, "pass")
                self.maturity = self.metric_tests.get("FsF-F2-01M-1").metric_test_maturity_config
                self.score.earned = test_score
                partial_missing = list(set(self.partial_elements) - set(self.metadata_found))
                if partial_missing:
                    self.logger.warning(
                        self.metric_identifier
                        + " : Not all required citation metadata elements exist, missing -: "
                        + str(partial_missing)
                    )

            return True
        else:
            return False

    def testCoreDescriptiveMetadataAvailable(self):
        test_status = False
<<<<<<< HEAD
        test_requirements = None
        if self.isTestDefined(self.metric_identifier + '-3'):
            if self.metric_tests[self.metric_identifier + '-3'].metric_test_requirements:
                test_requirements = self.metric_tests[self.metric_identifier + '-3'].metric_test_requirements[0]
=======
        if self.isTestDefined(self.metric_identifier + "-3"):
            test_requirements = self.metric_tests[self.metric_identifier + "-3"].metric_test_requirements[0]
>>>>>>> 2db47f85
            if test_requirements:
                test_required = []
                if test_requirements.get("required"):
                    if isinstance(test_requirements.get("required"), list):
                        test_required = test_requirements.get("required")
                    elif test_requirements.get("required").get("name"):
                        test_required = test_requirements.get("required").get("name")
                    if not isinstance(test_required, list):
                        test_required = [test_required]
                    self.logger.info(
                        "{0} : Will exclusively consider community specific metadata properties which are specified in metrics -: {1}".format(
                            self.metric_identifier, test_requirements.get("required")
                        )
                    )
                    self.required_metadata_properties = []
                    for rq_prop in test_required:
                        if rq_prop in Mapper.REFERENCE_METADATA_LIST.value:
                            self.required_metadata_properties.append(rq_prop)
            test_score = self.getTestConfigScore(self.metric_identifier + "-3")
            if set(self.metadata_found) & set(self.required_metadata_properties) == set(
                self.required_metadata_properties
            ):
                self.logger.log(
                    self.fuji.LOG_SUCCESS,
                    self.metric_identifier
                    + " : Found required core descriptive metadata elements -: {}".format(
                        self.required_metadata_properties
                    ),
                )
                self.maturity = self.metric_tests.get(self.metric_identifier + "-3").metric_test_maturity_config
                self.score.earned = self.total_score
                self.setEvaluationCriteriumScore(self.metric_identifier + "-3", test_score, "pass")
                test_status = True
            else:
                core_missing = list(set(self.required_metadata_properties) - set(self.metadata_found))
                self.logger.warning(
                    self.metric_identifier
                    + " : Not all required core descriptive metadata elements exist, missing -: {}".format(
                        str(core_missing)
                    )
                )
        return test_status

    def testCoreCitationMetadataAvailable(self):
        test_status = False
        if self.isTestDefined(self.metric_identifier + "-2"):
            test_score = self.getTestConfigScore(self.metric_identifier + "-2")
            if set(self.partial_elements).issubset(self.metadata_found):
                self.logger.log(
                    self.fuji.LOG_SUCCESS,
                    self.metric_identifier
                    + " : Found required core citation metadata elements -: {}".format(self.partial_elements),
                )
                self.maturity = self.metric_tests.get(self.metric_identifier + "-2").metric_test_maturity_config
                self.setEvaluationCriteriumScore(self.metric_identifier + "-2", test_score, "pass")
                self.score.earned = self.score.earned + test_score
                test_status = True
        return test_status

    def evaluate(self):
        if self.fuji.landing_url is None:
            self.logger.warning(
                self.metric_identifier
                + " : Metadata checks probably unreliable: landing page URL could not be determined"
            )
        self.result = CoreMetadata(
            id=self.metric_number, metric_identifier=self.metric_identifier, metric_name=self.metric_name
        )

        test_status = "fail"
        metadata_status = "insufficient metadata"
        self.metadata_found = {
            k: v for k, v in self.fuji.metadata_merged.items() if k in Mapper.REFERENCE_METADATA_LIST.value
        }
        self.logger.info(
            self.metric_identifier + " : Testing if any metadata has been made available via common web standards"
        )
        if self.testMetadataCommonMethodsAvailable():
            test_status = "pass"
            metadata_status = "some metadata"
        if self.testCoreCitationMetadataAvailable():
            test_status = "pass"
            metadata_status = "partial metadata"
        if self.testCoreDescriptiveMetadataAvailable():
            test_status = "pass"
            metadata_status = "all metadata"
        output_sources = []
        for oi, os in list(set(self.fuji.metadata_sources)):
            output_sources.append((oi, os.acronym()))
        self.output = CoreMetadataOutput(core_metadata_status=metadata_status, core_metadata_source=output_sources)

        self.output.core_metadata_found = {
            k: v for k, v in self.metadata_found.items() if k in self.required_metadata_properties
        }

        self.result.test_status = test_status
        self.result.metric_tests = self.metric_tests
        self.result.score = self.score
        self.result.maturity = self.maturity
        self.result.output = self.output<|MERGE_RESOLUTION|>--- conflicted
+++ resolved
@@ -96,15 +96,10 @@
 
     def testCoreDescriptiveMetadataAvailable(self):
         test_status = False
-<<<<<<< HEAD
         test_requirements = None
         if self.isTestDefined(self.metric_identifier + '-3'):
             if self.metric_tests[self.metric_identifier + '-3'].metric_test_requirements:
                 test_requirements = self.metric_tests[self.metric_identifier + '-3'].metric_test_requirements[0]
-=======
-        if self.isTestDefined(self.metric_identifier + "-3"):
-            test_requirements = self.metric_tests[self.metric_identifier + "-3"].metric_test_requirements[0]
->>>>>>> 2db47f85
             if test_requirements:
                 test_required = []
                 if test_requirements.get("required"):
