--- conflicted
+++ resolved
@@ -47,14 +47,10 @@
                                 if k == 'source':
                                     t = 'isBasedOn'
                                 if t in [None, '']:
-<<<<<<< HEAD
                                     t = 'isRelatedTo'
-                                v = dict(related_resource=v, relation_type=t)
-=======
-                                    t = 'RelatedTo'
+                                #v = dict(related_resource=v, relation_type=t)
                                 if v:
                                     v = [dict(related_resource=v, relation_type=t)] #TODO better handling of different data types (str, dict, list)
->>>>>>> 5b8fa0d5
                             if elem in dc_core_metadata:
                                 if isinstance(dc_core_metadata[elem], list):
                                     if isinstance(v, list):
