# -*- coding: utf-8 -*-
# MIT License
#
# Copyright (c) 2020 PANGAEA (https://www.pangaea.de/)
#
# Permission is hereby granted, free of charge, to any person obtaining a copy
# of this software and associated documentation files (the "Software"), to deal
# in the Software without restriction, including without limitation the rights
# to use, copy, modify, merge, publish, distribute, sublicense, and/or sell
# copies of the Software, and to permit persons to whom the Software is
# furnished to do so, subject to the following conditions:
#
# The above copyright notice and this permission notice shall be included in all
# copies or substantial portions of the Software.
#
# THE SOFTWARE IS PROVIDED "AS IS", WITHOUT WARRANTY OF ANY KIND, EXPRESS OR
# IMPLIED, INCLUDING BUT NOT LIMITED TO THE WARRANTIES OF MERCHANTABILITY,
# FITNESS FOR A PARTICULAR PURPOSE AND NONINFRINGEMENT. IN NO EVENT SHALL THE
# AUTHORS OR COPYRIGHT HOLDERS BE LIABLE FOR ANY CLAIM, DAMAGES OR OTHER
# LIABILITY, WHETHER IN AN ACTION OF CONTRACT, TORT OR OTHERWISE, ARISING FROM,
# OUT OF OR IN CONNECTION WITH THE SOFTWARE OR THE USE OR OTHER DEALINGS IN THE
# SOFTWARE.

from fuji_server.helper.metadata_collector import MetaDataCollector
from fuji_server.helper.request_helper import RequestHelper, AcceptTypes
from fuji_server.helper.metadata_mapper import Mapper
import lxml
import re


class MetaDataCollectorXML(MetaDataCollector):
    target_url = None

    def __init__(self, loggerinst, target_url, link_type='embedded'):
        self.target_url = target_url
        self.link_type = link_type
        super().__init__(logger=loggerinst)

    def parse_metadata(self):
        xml_metadata = None
        xml_mapping = None
        metatree = None
        envelope_metadata = {}
        XSI = 'http://www.w3.org/2001/XMLSchema-instance'
        if self.link_type == 'linked':
            source_name = self.getEnumSourceNames().TYPED_LINK.value
        if self.link_type == 'embedded':
            source_name = self.getEnumSourceNames().LINKED_DATA.value
        elif self.link_type == 'guessed':
            source_name = self.getEnumSourceNames().GUESSED_XML.value
        elif self.link_type == 'negotiated':
            source_name = self.getEnumSourceNames().XML_NEGOTIATED.value
        else:
            source_name = self.getEnumSourceNames().TYPED_LINK.value
        dc_core_metadata = None
        requestHelper = RequestHelper(self.target_url, self.logger)
        requestHelper.setAcceptType(AcceptTypes.xml)
        #self.logger.info('FsF-F2-01M : Sending request to access metadata from -: {}'.format(self.target_url))
        neg_source, xml_response = requestHelper.content_negotiate('FsF-F2-01M')
        if requestHelper.getHTTPResponse() is not None:
            self.logger.info('FsF-F2-01M : Trying to extract/parse metadata from -: {}'.format(source_name))
            #dom = lxml.html.fromstring(self.landing_html.encode('utf8'))
            if neg_source != 'xml':
                self.logger.info('FsF-F2-01M : Expected XML but content negotiation responded -: ' + str(neg_source))
            else:
                parser = lxml.etree.XMLParser(strip_cdata=False)
                tree = lxml.etree.XML(xml_response, parser)
                root_element = tree.tag
                if root_element.endswith('}OAI-PMH'):
                    self.logger.info(
                        'FsF-F2-01M : Found OAI-PMH type XML envelope, unpacking \'metadata\' element for further processing'
                    )
                    metatree = tree.find('.//{*}metadata/*')
                elif root_element.endswith('}mets'):
                    self.logger.info(
                        'FsF-F2-01M : Found METS type XML envelope, unpacking all \'mods\' elements for further processing'
                    )
                    envelope_metadata = self.get_mapped_xml_metadata(tree, Mapper.XML_MAPPING_METS.value)
                    metatree = tree.find('.//{*}dmdSec/{*}mdWrap/{*}xmlData/*')
                elif root_element.endswith('}GetRecordsResponse'):
                    self.logger.info(
                        'FsF-F2-01M : Found OGC CSW GetRecords type XML envelope, unpacking \'SearchResults\' element for further processing'
                    )
                    metatree = tree.find('.//{*}SearchResults/*')
                elif root_element.endswith('}GetRecordByIdResponse'):
                    self.logger.info(
                        'FsF-F2-01M : Found OGC CSW GetRecordByIdResponse type XML envelope, unpacking metadata element for further processing'
                    )
                    metatree = tree.find('.//*')
                else:
                    metatree = tree
                if metatree is not None:

                    root_namespace = None
                    nsmatch = re.match(r'^\{(.+)\}(.+)$', metatree.tag)
                    schema_locations = set(metatree.xpath('//*/@xsi:schemaLocation', namespaces={'xsi': XSI}))
                    for schema_location in schema_locations:
                        self.namespaces = re.split('\s', schema_location)
                    if nsmatch:
                        root_namespace = nsmatch[1]
                        root_element = nsmatch[2]
                        #print('#' + root_element + '#', root_namespace)
                        self.namespaces.append(root_namespace)
                    if root_element == 'codeBook':
                        xml_mapping = Mapper.XML_MAPPING_DDI_CODEBOOK.value
<<<<<<< HEAD
                        self.logger.info('FsF-F2-01M : Identified DDI codeBook XML based on root tag')
                    elif root_element == 'dc':
                        xml_mapping = Mapper.XML_MAPPING_DUBLIN_CORE.value
                        self.logger.info('FsF-F2-01M : Identified Dublin Core XML based on root tag')
                    elif root_element == 'mods':
=======
                        self.logger.info(
                            'FsF-F2-01M : Identified DDI codeBook XML based on root tag')
                    elif root_element=='dc' or any('http://dublincore.org/schemas/xmls/' in s for s in self.namespaces):
                        xml_mapping = Mapper.XML_MAPPING_DUBLIN_CORE.value
                        self.logger.info(
                            'FsF-F2-01M : Identified Dublin Core XML based on root tag or namespace')
                    elif root_element =='mods':
>>>>>>> e43938f1
                        xml_mapping = Mapper.XML_MAPPING_MODS.value
                        self.logger.info('FsF-F2-01M : Identified MODS XML based on root tag')

                    elif root_element == 'eml':
                        xml_mapping = Mapper.XML_MAPPING_EML.value
<<<<<<< HEAD
                        self.logger.info('FsF-F2-01M : Identified EML XML based on root tag')
                    elif root_element == 'MD_Metadata':
=======
                        self.logger.info(
                            'FsF-F2-01M : Identified EML XML based on root tag')
                    elif root_element in ['MD_Metadata','MI_Metadata']:
>>>>>>> e43938f1
                        xml_mapping = Mapper.XML_MAPPING_GCMD_ISO.value
                        self.logger.info('FsF-F2-01M : Identified ISO 19115 XML based on root tag')
                    elif root_namespace:
                        if 'datacite.org/schema' in root_namespace:
                            xml_mapping = Mapper.XML_MAPPING_DATACITE.value
                            self.logger.info('FsF-F2-01M : Identified DataCite XML based on namespace')

        if xml_mapping and metatree is not None:
            xml_metadata = self.get_mapped_xml_metadata(metatree, xml_mapping)

        if envelope_metadata:
            for envelope_key, envelope_values in envelope_metadata.items():
                if envelope_key not in xml_metadata:
                    xml_metadata[envelope_key] = envelope_values
        return source_name, xml_metadata

    def get_mapped_xml_metadata(self, tree, mapping):
        res = dict()
        #make sure related_resources are not listed in the mapping dict instead related_resource_Reltype has to be used
        res['related_resources'] = []

        for prop in mapping:
            res[prop] = []
            if isinstance(mapping.get(prop).get('path'), list):
                pathlist = mapping.get(prop).get('path')
            else:
                pathlist = [mapping.get(prop).get('path')]

            propcontent = []
            for mappath in pathlist:
                pathdef = mappath.split('@@')
                attribute = None
                if len(pathdef) > 1:
                    attribute = pathdef[1]
                    if ':' in attribute:
                        if attribute.split(':')[0] == 'xlink':
                            attribute = '{http://www.w3.org/1999/xlink}' + attribute.split(':')[1]
                subtrees = tree.findall(pathdef[0])
                for subtree in subtrees:
                    propcontent.append({'tree': subtree, 'attribute': attribute})
                    # propcontent.extend({'tree':tree.findall(pathdef[0]),'attribute':attribute})
            if isinstance(propcontent, list):
                if len(propcontent) == 1:
                    if propcontent[0].get('attribute'):
                        res[prop] = propcontent[0].get('tree').attrib.get(propcontent[0].get('attribute'))
                    elif len(propcontent[0].get('tree')) == 0:
                        res[prop] = propcontent[0].get('tree').text
                    else:
                        res[prop] = lxml.etree.tostring(propcontent[0].get('tree'), method='text', encoding='unicode')
                        res[prop] = re.sub('\s+', ' ', res[prop])
                        res[prop] = res[prop].strip()
                else:
                    for propelem in propcontent:
                        if propelem.get('attribute'):
                            res[prop].append(propelem.get('tree').attrib.get(propelem.get('attribute')))
                        elif len(propelem.get('tree')) == 0:
                            res[prop].append(propelem.get('tree').text)
                        else:
                            resprop=lxml.etree.tostring(propelem.get('tree'), method='text', encoding='unicode')
                            resprop = re.sub('\s+', ' ', resprop)
                            resprop = resprop.strip()
                            res[prop].append(resprop)

        #related resources
        for kres, vres in res.items():
            if vres:
                if kres.startswith('related_resource') and 'related_resource_type' not in kres:
                    if isinstance(vres, str):
                        vres = [vres]
                    reltype = kres[17:]
                    if not reltype:
                        reltype = 'related'
                    ri = 0
                    for relres in vres:
                        if relres:
                            if res.get('related_resource_type'):
                                if ri < len(res['related_resource_type']):
                                    reltype = res['related_resource_type'][ri]
                            relres = re.sub(r'[\n\t]*', '', str(relres)).strip()
                        if relres and reltype:
                            res['related_resources'].append({'related_resource': relres, 'resource_type': reltype})
                        ri += 1
        #object_content_identifiers

        if res.get('object_content_identifier_url'):
            res['object_content_identifier'] = []
            if not isinstance(res['object_content_identifier_url'], list):
                res['object_content_identifier_url'] = [res['object_content_identifier_url']]
            ci = 0
            for content_url in res['object_content_identifier_url']:
                content_size = None
                content_type = None
                if res.get('object_content_identifier_size'):
                    if ci < len(res['object_content_identifier_size']):
                        content_size = res['object_content_identifier_size'][ci]
                if res.get('object_content_identifier_type'):
                    if ci < len(res['object_content_identifier_type']):
                        content_type = res['object_content_identifier_type'][ci]
                res['object_content_identifier'].append({
                    'url': content_url,
                    'size': content_size,
                    'type': content_type
                })
                ci += 1
            res.pop('object_content_identifier_type', None)
            res.pop('object_content_identifier_size', None)
            res.pop('object_content_identifier_url', None)
<<<<<<< HEAD
=======
            #print(self.removew(res))
>>>>>>> e43938f1
        return res<|MERGE_RESOLUTION|>--- conflicted
+++ resolved
@@ -1,4 +1,3 @@
-# -*- coding: utf-8 -*-
 # MIT License
 #
 # Copyright (c) 2020 PANGAEA (https://www.pangaea.de/)
@@ -27,21 +26,20 @@
 import lxml
 import re
 
-
-class MetaDataCollectorXML(MetaDataCollector):
-    target_url = None
-
-    def __init__(self, loggerinst, target_url, link_type='embedded'):
-        self.target_url = target_url
+class MetaDataCollectorXML (MetaDataCollector):
+    target_url=None
+    def __init__(self,  loggerinst, target_url, link_type='embedded'):
+        self.target_url=target_url
         self.link_type = link_type
         super().__init__(logger=loggerinst)
+
 
     def parse_metadata(self):
         xml_metadata = None
         xml_mapping = None
-        metatree = None
-        envelope_metadata = {}
-        XSI = 'http://www.w3.org/2001/XMLSchema-instance'
+        metatree= None
+        envelope_metadata ={}
+        XSI = "http://www.w3.org/2001/XMLSchema-instance"
         if self.link_type == 'linked':
             source_name = self.getEnumSourceNames().TYPED_LINK.value
         if self.link_type == 'embedded':
@@ -61,31 +59,27 @@
             self.logger.info('FsF-F2-01M : Trying to extract/parse metadata from -: {}'.format(source_name))
             #dom = lxml.html.fromstring(self.landing_html.encode('utf8'))
             if neg_source != 'xml':
-                self.logger.info('FsF-F2-01M : Expected XML but content negotiation responded -: ' + str(neg_source))
+                self.logger.info('FsF-F2-01M : Expected XML but content negotiation responded -: '+str(neg_source))
             else:
                 parser = lxml.etree.XMLParser(strip_cdata=False)
                 tree = lxml.etree.XML(xml_response, parser)
                 root_element = tree.tag
                 if root_element.endswith('}OAI-PMH'):
                     self.logger.info(
-                        'FsF-F2-01M : Found OAI-PMH type XML envelope, unpacking \'metadata\' element for further processing'
-                    )
+                        'FsF-F2-01M : Found OAI-PMH type XML envelope, unpacking \'metadata\' element for further processing')
                     metatree = tree.find('.//{*}metadata/*')
                 elif root_element.endswith('}mets'):
                     self.logger.info(
-                        'FsF-F2-01M : Found METS type XML envelope, unpacking all \'mods\' elements for further processing'
-                    )
+                        'FsF-F2-01M : Found METS type XML envelope, unpacking all \'mods\' elements for further processing')
                     envelope_metadata = self.get_mapped_xml_metadata(tree, Mapper.XML_MAPPING_METS.value)
                     metatree = tree.find('.//{*}dmdSec/{*}mdWrap/{*}xmlData/*')
                 elif root_element.endswith('}GetRecordsResponse'):
                     self.logger.info(
-                        'FsF-F2-01M : Found OGC CSW GetRecords type XML envelope, unpacking \'SearchResults\' element for further processing'
-                    )
+                        'FsF-F2-01M : Found OGC CSW GetRecords type XML envelope, unpacking \'SearchResults\' element for further processing')
                     metatree = tree.find('.//{*}SearchResults/*')
                 elif root_element.endswith('}GetRecordByIdResponse'):
                     self.logger.info(
-                        'FsF-F2-01M : Found OGC CSW GetRecordByIdResponse type XML envelope, unpacking metadata element for further processing'
-                    )
+                        'FsF-F2-01M : Found OGC CSW GetRecordByIdResponse type XML envelope, unpacking metadata element for further processing')
                     metatree = tree.find('.//*')
                 else:
                     metatree = tree
@@ -93,23 +87,16 @@
 
                     root_namespace = None
                     nsmatch = re.match(r'^\{(.+)\}(.+)$', metatree.tag)
-                    schema_locations = set(metatree.xpath('//*/@xsi:schemaLocation', namespaces={'xsi': XSI}))
+                    schema_locations = set(metatree.xpath("//*/@xsi:schemaLocation", namespaces={'xsi': XSI}))
                     for schema_location in schema_locations:
-                        self.namespaces = re.split('\s', schema_location)
+                        self.namespaces=re.split('\s',schema_location)
                     if nsmatch:
                         root_namespace = nsmatch[1]
                         root_element = nsmatch[2]
                         #print('#' + root_element + '#', root_namespace)
                         self.namespaces.append(root_namespace)
-                    if root_element == 'codeBook':
+                    if root_element=='codeBook':
                         xml_mapping = Mapper.XML_MAPPING_DDI_CODEBOOK.value
-<<<<<<< HEAD
-                        self.logger.info('FsF-F2-01M : Identified DDI codeBook XML based on root tag')
-                    elif root_element == 'dc':
-                        xml_mapping = Mapper.XML_MAPPING_DUBLIN_CORE.value
-                        self.logger.info('FsF-F2-01M : Identified Dublin Core XML based on root tag')
-                    elif root_element == 'mods':
-=======
                         self.logger.info(
                             'FsF-F2-01M : Identified DDI codeBook XML based on root tag')
                     elif root_element=='dc' or any('http://dublincore.org/schemas/xmls/' in s for s in self.namespaces):
@@ -117,26 +104,23 @@
                         self.logger.info(
                             'FsF-F2-01M : Identified Dublin Core XML based on root tag or namespace')
                     elif root_element =='mods':
->>>>>>> e43938f1
                         xml_mapping = Mapper.XML_MAPPING_MODS.value
-                        self.logger.info('FsF-F2-01M : Identified MODS XML based on root tag')
-
-                    elif root_element == 'eml':
+                        self.logger.info(
+                            'FsF-F2-01M : Identified MODS XML based on root tag')
+
+                    elif root_element =='eml':
                         xml_mapping = Mapper.XML_MAPPING_EML.value
-<<<<<<< HEAD
-                        self.logger.info('FsF-F2-01M : Identified EML XML based on root tag')
-                    elif root_element == 'MD_Metadata':
-=======
                         self.logger.info(
                             'FsF-F2-01M : Identified EML XML based on root tag')
                     elif root_element in ['MD_Metadata','MI_Metadata']:
->>>>>>> e43938f1
                         xml_mapping = Mapper.XML_MAPPING_GCMD_ISO.value
-                        self.logger.info('FsF-F2-01M : Identified ISO 19115 XML based on root tag')
+                        self.logger.info(
+                            'FsF-F2-01M : Identified ISO 19115 XML based on root tag')
                     elif root_namespace:
                         if 'datacite.org/schema' in root_namespace:
                             xml_mapping = Mapper.XML_MAPPING_DATACITE.value
-                            self.logger.info('FsF-F2-01M : Identified DataCite XML based on namespace')
+                            self.logger.info(
+                                'FsF-F2-01M : Identified DataCite XML based on namespace')
 
         if xml_mapping and metatree is not None:
             xml_metadata = self.get_mapped_xml_metadata(metatree, xml_mapping)
@@ -167,7 +151,7 @@
                     attribute = pathdef[1]
                     if ':' in attribute:
                         if attribute.split(':')[0] == 'xlink':
-                            attribute = '{http://www.w3.org/1999/xlink}' + attribute.split(':')[1]
+                            attribute = '{http://www.w3.org/1999/xlink}'+attribute.split(':')[1]
                 subtrees = tree.findall(pathdef[0])
                 for subtree in subtrees:
                     propcontent.append({'tree': subtree, 'attribute': attribute})
@@ -198,20 +182,20 @@
         for kres, vres in res.items():
             if vres:
                 if kres.startswith('related_resource') and 'related_resource_type' not in kres:
-                    if isinstance(vres, str):
-                        vres = [vres]
+                    if isinstance(vres,str):
+                        vres=[vres]
                     reltype = kres[17:]
                     if not reltype:
-                        reltype = 'related'
+                        reltype='related'
                     ri = 0
                     for relres in vres:
                         if relres:
                             if res.get('related_resource_type'):
                                 if ri < len(res['related_resource_type']):
                                     reltype = res['related_resource_type'][ri]
-                            relres = re.sub(r'[\n\t]*', '', str(relres)).strip()
+                            relres = re.sub(r"[\n\t]*", "", str(relres)).strip()
                         if relres and reltype:
-                            res['related_resources'].append({'related_resource': relres, 'resource_type': reltype})
+                            res['related_resources'].append({'related_resource':relres,'resource_type':reltype})
                         ri += 1
         #object_content_identifiers
 
@@ -219,7 +203,7 @@
             res['object_content_identifier'] = []
             if not isinstance(res['object_content_identifier_url'], list):
                 res['object_content_identifier_url'] = [res['object_content_identifier_url']]
-            ci = 0
+            ci=0
             for content_url in res['object_content_identifier_url']:
                 content_size = None
                 content_type = None
@@ -229,17 +213,10 @@
                 if res.get('object_content_identifier_type'):
                     if ci < len(res['object_content_identifier_type']):
                         content_type = res['object_content_identifier_type'][ci]
-                res['object_content_identifier'].append({
-                    'url': content_url,
-                    'size': content_size,
-                    'type': content_type
-                })
-                ci += 1
+                res['object_content_identifier'].append({'url': content_url, 'size': content_size,'type': content_type})
+                ci+=1
             res.pop('object_content_identifier_type', None)
             res.pop('object_content_identifier_size', None)
             res.pop('object_content_identifier_url', None)
-<<<<<<< HEAD
-=======
             #print(self.removew(res))
->>>>>>> e43938f1
         return res