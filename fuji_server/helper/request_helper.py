--- conflicted
+++ resolved
@@ -22,13 +22,16 @@
 # SOFTWARE.
 import gzip
 import json
+import logging
 import mimetypes
 import re
 import sys
+import traceback
 from enum import Enum
 import extruct
 import lxml
 import rdflib
+import requests
 import urllib
 import ssl
 from requests.packages.urllib3.exceptions import *
@@ -153,20 +156,15 @@
                     self.logger.info('%s : Content negotiation accept=%s, status=%s ' %
                                      (metric_id, self.accept_type, str(status_code)))
                     if status_code == 200:
-<<<<<<< HEAD
+
                         self.content_type = self.http_response.headers.get('Content-Type')
-=======
-
-                        self.content_type = self.http_response.headers.get("Content-Type")
->>>>>>> 406554bf
                         #try to find out if content type is byte then fix
                         try:
                             self.response_content.decode('utf-8')
                         except (UnicodeDecodeError, AttributeError) as e:
-                            self.logger.warning(
-                                '%s : Content UTF-8 encoding problem, trying to fix.. ' % metric_id)
-
-                            self.response_content = self.response_content.decode('utf-8', errors="replace")
+                            self.logger.warning('%s : Content UTF-8 encoding problem, trying to fix.. ' % metric_id)
+
+                            self.response_content = self.response_content.decode('utf-8', errors='replace')
                             self.response_content = str(self.response_content).encode('utf-8')
                         if self.content_type is None:
                             self.content_type = mimetypes.guess_type(self.request_url, strict=True)[0]
@@ -199,12 +197,7 @@
                                 self.content_type = self.content_type.split(';', 1)[0]
                                 #print(self.content_type)
                                 while (True):
-<<<<<<< HEAD
                                     for at in AcceptTypes:  #e.g., at.name = html, at.value = 'text/html, application/xhtml+xml'
-                                        #print(at.name)
-=======
-                                    for at in AcceptTypes: #e.g., at.name = html, at.value = 'text/html, application/xhtml+xml'
->>>>>>> 406554bf
                                         if self.content_type in at.value:
                                             if at.name == 'html':
                                                 #since we already parse HTML in the landing page we ignore this and do not parse again
@@ -290,7 +283,7 @@
         # extract contents from the landing page using extruct, which returns a dict with
         # keys 'json-ld', 'microdata', 'microformat','opengraph','rdfa'
         try:
-            extracted = extruct.extract(html_texts.encode('utf8'),syntaxes=['microdata', 'opengraph', 'json-ld'])
+            extracted = extruct.extract(html_texts.encode('utf8'), syntaxes=['microdata', 'opengraph', 'json-ld'])
         except Exception as e:
             extracted = None
             self.logger.warning('%s : Failed to parse HTML embedded microdata or JSON -: %s' %
