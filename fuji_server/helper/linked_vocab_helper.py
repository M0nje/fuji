import json
import os
import re
from urllib.parse import urlparse

import requests
from tldextract import extract


class linked_vocab_helper:
    fuji_server_dir = os.path.dirname(os.path.dirname(__file__))  # project_root

    def __init__(self, linked_vocab_index={}):
        self.linked_vocab_index = linked_vocab_index
        self.linked_vocab_dict = {}
        self.ignore_prefixes = ["orcid", "doi", "isni", "ror", "wikipedia"]
        # prefixes used for identifiers only not terms
        self.ignore_domain = ["orcid.org", "doi.org", "ror.org", "zenodo.org"]

    def set_linked_vocab_dict(self):
        print("Setting up the vocab dict.........................")
        # a new implementation based on bioportal etc..

        for ont_reg_file in os.listdir(os.path.join(self.fuji_server_dir, "data", "linked_vocabs")):
            if ont_reg_file.endswith(".json"):  # and ont_reg_file not in ['fuji_ontologies.json', 'bioregistry.json']:
                with open(
                    os.path.join(self.fuji_server_dir, "data", "linked_vocabs", ont_reg_file), encoding="utf-8"
                ) as reg_file:
                    reg_ontologies = json.load(reg_file)
                    self.linked_vocab_dict.update(reg_ontologies)

    def split_iri(self, iri):
        ret = {}
        domainparts = extract(iri)
        if domainparts.suffix:
            ret["domain"] = domainparts.domain + "." + domainparts.suffix
            if domainparts.domain:
                if domainparts.subdomain:
                    ret["subdomain"] = domainparts.subdomain
                else:
                    ret["subdomain"] = "www"
        else:
            ret["domain"], ret["subdomain"] = None, None

        ret["iri"] = iri
        if domainparts.domain and domainparts.suffix:
            ret["path"] = iri.split(domainparts.domain + "." + domainparts.suffix)[1]
        else:
            ret["path"] = None
        return ret

    def add_linked_vocab_index_entry(self, prefix, reg_entry):
        prefix = reg_entry.get("prefix")
        uri_regex = reg_entry.get("pattern")
        uri_format = reg_entry.get("uri_format")
        namespace = uri_format.split("$1")[0]
        subjects = reg_entry.get("subjects")
        title = reg_entry.get("name")
        uriparts = self.split_iri(uri_format)
        if uriparts.get("domain") not in self.ignore_domain:
            if not self.linked_vocab_index.get(uriparts.get("domain")):
                self.linked_vocab_index[uriparts.get("domain")] = {}
            if not self.linked_vocab_index[uriparts.get("domain")].get(uriparts.get("subdomain")):
                self.linked_vocab_index[uriparts.get("domain")][uriparts.get("subdomain")] = [
                    {
                        "prefix": prefix,
                        "pattern": uriparts.get("path"),
                        "regex": uri_regex,
                        "subjects": subjects,
                        "name": title,
                        "namespace": namespace,
                    }
                ]
            else:
                self.linked_vocab_index[uriparts.get("domain")][uriparts.get("subdomain")].append(
                    {
                        "prefix": prefix,
                        "pattern": uriparts.get("path"),
                        "regex": uri_regex,
                        "subjects": subjects,
                        "name": title,
                        "namespace": namespace,
                    }
                )

    def set_linked_vocab_index(self):
        if not self.linked_vocab_dict:
            self.set_linked_vocab_dict()
        for rk, rd in self.linked_vocab_dict.items():
            if str(rd.get("prefix")).lower() not in self.ignore_prefixes:
                if isinstance(rd, dict):
                    if rd.get("uri_format"):
                        self.add_linked_vocab_index_entry(rk, rd)
                    for k, d in rd.items():
                        if isinstance(d, dict):
                            if d.get("uri_format"):
                                if not d.get("name"):
                                    # try to get the first name in dict
                                    try:
                                        for el in (*rd.values(),):
                                            if el.get("name"):
                                                d["name"] = el.get("name")
                                                break
                                    except:
                                        pass
                                self.add_linked_vocab_index_entry(rk, d)

    def get_overlap(self, s1, s2):
        result = ""
        for char in s1:
            if char in s2 and not char in result:
                result += char
        return len(result)

    def get_linked_vocab_by_iri(self, IRI, isnamespaceIRI=False, firstonly=True):
        IRI = IRI.strip()
        if isnamespaceIRI:
            IRI = IRI.rstrip("/#")
        iri_parts = self.split_iri(IRI)
        onto_match = []
        final_onto_match = None
        tested_patterns = []
        iri_domain = iri_parts.get("domain")
        if self.linked_vocab_index.get(iri_domain):
            if self.linked_vocab_index[iri_domain].get(iri_parts.get("subdomain")):
                for reg_res in self.linked_vocab_index[iri_domain][iri_parts.get("subdomain")]:
                    # full match
                    if reg_res.get("namespace") == IRI:
                        onto_match.append({"score": len(iri_parts.get("path")), "match": reg_res})
                    else:
                        # print(reg_res.get('pattern').replace('$1',''), iri_parts.get('path'))
                        if reg_res.get("pattern"):
                            pattern_check = False
                            if isnamespaceIRI:
                                # print(reg_res.get('pattern').split('$1')[0].rstrip('/#') , iri_parts.get('path').rstrip('/#'))
                                if reg_res.get("pattern").split("$1")[0].rstrip("/#") in iri_parts.get("path").rstrip(
                                    "/#"
                                ):
                                    pattern_check = True
                            else:
                                if reg_res.get("pattern").split("$1")[0] in iri_parts.get("path"):
                                    pattern_check = True
                            if pattern_check:
                                if reg_res.get("regex"):
                                    comb_regex = reg_res.get("regex").lstrip("^").rstrip("$")
                                else:
<<<<<<< HEAD
                                    if "?" in reg_res.get("pattern"):
                                        reg_res["pattern"] = reg_res.get("pattern").replace("?", "\?")
                                    comb_regex = reg_res.get("pattern").split("$1")[0].rstrip("/#")
=======
                                    if '?' in reg_res.get('pattern'):
                                        reg_res['pattern']=reg_res.get('pattern').replace('?',r'\?')
                                    comb_regex = reg_res.get('pattern').split('$1')[0].rstrip('/#')
>>>>>>> 023c64c1

                                if comb_regex not in tested_patterns:
                                    tested_patterns.append(comb_regex)
                                    comb_match = re.search(comb_regex, iri_parts.get("path"))
                                    score = self.get_overlap(
                                        iri_parts.get("path"), reg_res.get("pattern").split("$1")[0]
                                    )
                                if comb_match:
                                    # if len(comb_match.groups()) > 0:
                                    #    if comb_match[1]:
                                    #        print('++++++',comb_match[1],reg_res.get('namespace'))
                                    #        reg_res['namespace'] = IRI.split(comb_match[1])[0] + comb_match[1]
                                    onto_match.append({"score": score, "match": reg_res})
            maxscore = 0
            if onto_match:
                for ont_m in onto_match:
                    if ont_m["score"] >= maxscore:
                        final_onto_match = ont_m["match"]

        return final_onto_match<|MERGE_RESOLUTION|>--- conflicted
+++ resolved
@@ -144,15 +144,9 @@
                                 if reg_res.get("regex"):
                                     comb_regex = reg_res.get("regex").lstrip("^").rstrip("$")
                                 else:
-<<<<<<< HEAD
-                                    if "?" in reg_res.get("pattern"):
-                                        reg_res["pattern"] = reg_res.get("pattern").replace("?", "\?")
-                                    comb_regex = reg_res.get("pattern").split("$1")[0].rstrip("/#")
-=======
                                     if '?' in reg_res.get('pattern'):
                                         reg_res['pattern']=reg_res.get('pattern').replace('?',r'\?')
                                     comb_regex = reg_res.get('pattern').split('$1')[0].rstrip('/#')
->>>>>>> 023c64c1
 
                                 if comb_regex not in tested_patterns:
                                     tested_patterns.append(comb_regex)
