# -*- coding: utf-8 -*-

# MIT License
#
# Copyright (c) 2020 PANGAEA (https://www.pangaea.de/)
#
# Permission is hereby granted, free of charge, to any person obtaining a copy
# of this software and associated documentation files (the "Software"), to deal
# in the Software without restriction, including without limitation the rights
# to use, copy, modify, merge, publish, distribute, sublicense, and/or sell
# copies of the Software, and to permit persons to whom the Software is
# furnished to do so, subject to the following conditions:
#
# The above copyright notice and this permission notice shall be included in all
# copies or substantial portions of the Software.
#
# THE SOFTWARE IS PROVIDED "AS IS", WITHOUT WARRANTY OF ANY KIND, EXPRESS OR
# IMPLIED, INCLUDING BUT NOT LIMITED TO THE WARRANTIES OF MERCHANTABILITY,
# FITNESS FOR A PARTICULAR PURPOSE AND NONINFRINGEMENT. IN NO EVENT SHALL THE
# AUTHORS OR COPYRIGHT HOLDERS BE LIABLE FOR ANY CLAIM, DAMAGES OR OTHER
# LIABILITY, WHETHER IN AN ACTION OF CONTRACT, TORT OR OTHERWISE, ARISING FROM,
# OUT OF OR IN CONNECTION WITH THE SOFTWARE OR THE USE OR OTHER DEALINGS IN THE
# SOFTWARE.

import logging
import mimetypes
import re
import sys
import urllib
import urllib.request as urllib
from typing import List, Any
from urllib.parse import urlparse

import Levenshtein
import idutils
import lxml
import rdflib
from rdflib.namespace import RDF
from rdflib.namespace import DCTERMS
from rdflib.namespace import DC
from rapidfuzz import fuzz
from rapidfuzz import process
from tika import parser
from fuji_server.helper.log_message_filter import MessageFilter
from fuji_server.helper.metadata_collector import MetaDataCollector
from fuji_server.helper.metadata_collector_datacite import MetaDataCollectorDatacite
from fuji_server.helper.metadata_collector_dublincore import MetaDataCollectorDublinCore
from fuji_server.helper.metadata_collector_microdata import MetaDataCollectorMicroData
from fuji_server.helper.metadata_collector_rdf import MetaDataCollectorRdf
from fuji_server.helper.metadata_collector_schemaorg import MetaDataCollectorSchemaOrg
from fuji_server.helper.metadata_collector_xml import MetaDataCollectorXML
from fuji_server.helper.metadata_mapper import Mapper
from fuji_server.helper.metadata_provider_oai import OAIMetadataProvider
from fuji_server.helper.metadata_provider_sparql import SPARQLMetadataProvider
from fuji_server.helper.preprocessor import Preprocessor
from fuji_server.helper.repository_helper import RepositoryHelper
from fuji_server.helper.request_helper import RequestHelper, AcceptTypes
from fuji_server.models import *
from fuji_server.models import CoreMetadataOutput, CommunityEndorsedStandardOutputInner
from fuji_server.models.data_content_metadata import DataContentMetadata
from fuji_server.models.data_content_metadata_output import DataContentMetadataOutput
from fuji_server.models.data_provenance import DataProvenance
from fuji_server.models.data_provenance_output import DataProvenanceOutput
from fuji_server.models.metadata_preserved import MetadataPreserved
from fuji_server.models.metadata_preserved_output import MetadataPreservedOutput
from fuji_server.models.standardised_protocol import StandardisedProtocol
from fuji_server.models.standardised_protocol_output import StandardisedProtocolOutput


class FAIRCheck:
    METRICS = None
    SPDX_LICENSES = None
    SPDX_LICENSE_NAMES = None
    COMMUNITY_STANDARDS_NAMES = None
    COMMUNITY_METADATA_STANDARDS_URIS = None
    COMMUNITY_STANDARDS = None
    SCIENCE_FILE_FORMATS = None
    LONG_TERM_FILE_FORMATS = None
    OPEN_FILE_FORMATS = None
    DEFAULT_NAMESPACES = None
    VOCAB_NAMESPACES = None
    ARCHIVE_MIMETYPES = Mapper.ARCHIVE_COMPRESS_MIMETYPES.value
    STANDARD_PROTOCOLS = None
    FILES_LIMIT = None

    def __init__(self, uid, test_debug=False, oaipmh=None):
        self.id = uid
        self.oaipmh_endpoint = oaipmh
        self.pid_url = None  # full pid # e.g., "https://doi.org/10.1594/pangaea.906092 or url (non-pid)
        self.landing_url = None  # url of the landing page of self.pid_url
        self.landing_html = None
        self.landing_origin = None  # schema + authority of the landing page e.g. https://www.pangaea.de
        self.pid_scheme = None
        self.logger = logging.getLogger(self.__class__.__name__)
        self.metadata_sources = []
        self.isDebug = test_debug
        self.isMetadataAccessible = None
        self.metadata_merged = {}
        self.content_identifier=[]
        self.community_standards = []
        self.community_standards_uri = {}
        self.namespace_uri=[]
        self.reference_elements = Mapper.REFERENCE_METADATA_LIST.value.copy()  # all metadata elements required for FUJI metrics
        self.related_resources = []
       # self.test_data_content_text = None# a helper to check metadata against content
        self.rdf_graph = None
        self.sparql_endpoint = None
        self.rdf_collector = None
        if self.isDebug:
            self.msg_filter = MessageFilter()
            self.logger.addFilter(self.msg_filter)
            self.logger.setLevel(logging.INFO)  # set to debug in testing environment
        self.count = 0
        FAIRCheck.load_predata()
        self.extruct = None
        self.tika_content_types_list = []

    @classmethod
    def load_predata(cls):
        cls.FILES_LIMIT = Preprocessor.data_files_limit
        if not cls.METRICS:
            cls.METRICS = Preprocessor.get_custom_metrics(['metric_name', 'total_score'])
        if not cls.SPDX_LICENSES:
            # cls.SPDX_LICENSES, cls.SPDX_LICENSE_NAMES, cls.SPDX_LICENSE_URLS = Preprocessor.get_licenses()
            cls.SPDX_LICENSES, cls.SPDX_LICENSE_NAMES = Preprocessor.get_licenses()
        if not cls.COMMUNITY_METADATA_STANDARDS_URIS:
            cls.COMMUNITY_METADATA_STANDARDS_URIS = Preprocessor.get_metadata_standards_uris()
        if not cls.COMMUNITY_STANDARDS:
            cls.COMMUNITY_STANDARDS = Preprocessor.get_metadata_standards()
            cls.COMMUNITY_STANDARDS_NAMES = list(cls.COMMUNITY_STANDARDS.keys())
        if not cls.SCIENCE_FILE_FORMATS:
            cls.SCIENCE_FILE_FORMATS = Preprocessor.get_science_file_formats()
        if not cls.LONG_TERM_FILE_FORMATS:
            cls.LONG_TERM_FILE_FORMATS = Preprocessor.get_long_term_file_formats()
        if not cls.OPEN_FILE_FORMATS:
            cls.OPEN_FILE_FORMATS = Preprocessor.get_open_file_formats()
        if not cls.DEFAULT_NAMESPACES:
            cls.DEFAULT_NAMESPACES = Preprocessor.getDefaultNamespaces()
        if not cls.VOCAB_NAMESPACES:
            cls.VOCAB_NAMESPACES = Preprocessor.getLinkedVocabs()
        if not cls.STANDARD_PROTOCOLS:
            cls.STANDARD_PROTOCOLS = Preprocessor.get_standard_protocols()

    @staticmethod
    def uri_validator(u):  # TODO integrate into request_helper.py
        try:
            r = urlparse(u)
            return all([r.scheme, r.netloc])
        except:
            return False

    def check_unique_persistent(self):
        uid_metric_identifier = 'FsF-F1-01D'  # FsF-F1-01D: Globally unique identifier
        pid_metric_identifier = 'FsF-F1-02D'  # FsF-F1-02D: Persistent identifier
        uid_metric_name = FAIRCheck.METRICS.get(uid_metric_identifier).get('metric_name')
        pid_metric_name = FAIRCheck.METRICS.get(pid_metric_identifier).get('metric_name')
        self.count += 1
        uid_result = Uniqueness(id=self.count, metric_identifier=uid_metric_identifier, metric_name=uid_metric_name)
        self.count += 1
        pid_result = Persistence(id=self.count, metric_identifier=pid_metric_identifier, metric_name=pid_metric_name)
        uid_sc = int(FAIRCheck.METRICS.get(uid_metric_identifier).get('total_score'))
        pid_sc = int(FAIRCheck.METRICS.get(pid_metric_identifier).get('total_score'))
        uid_score = FAIRResultCommonScore(total=uid_sc)
        pid_score = FAIRResultCommonScore(total=pid_sc)
        uid_output = UniquenessOutput()
        pid_output = PersistenceOutput()

        # ======= CHECK IDENTIFIER UNIQUENESS =======
        schemes = [i[0] for i in idutils.PID_SCHEMES]
        self.logger.info('FsF-F1-01D : Using idutils schemes')
        found_ids = idutils.detect_identifier_schemes(self.id)  # some schemes like PMID are generic
        if len(found_ids) > 0:
            self.logger.info('FsF-F1-01D : Unique identifier schemes found {}'.format(found_ids))
            uid_output.guid = self.id
            uid_score.earned = uid_sc
            # identify main scheme
            if len(found_ids) == 1 and found_ids[0] == 'url':  # only url included
                self.pid_url = self.id
            else:
                if 'url' in found_ids:  # ['doi', 'url']
                    found_ids.remove('url')

            found_id = found_ids[0]  # TODO: take the first element of list, e.g., [doi, handle]
            self.logger.info('FsF-F1-01D : Finalized unique identifier scheme - {}'.format(found_id))
            uid_output.guid_scheme = found_id
            uid_result.test_status = 'pass'
            uid_result.score = uid_score
            uid_result.output = uid_output

            # ======= CHECK IDENTIFIER PERSISTENCE =======
            self.logger.info('FsF-F1-01D : PID schemes-based assessment supported - {}'.format(Mapper.VALID_PIDS.value))
            if found_id in Mapper.VALID_PIDS.value:
                self.pid_scheme = found_id
                # short_pid = id.normalize_pid(self.id, scheme=pid_scheme)
                self.pid_url = idutils.to_url(self.id, scheme=self.pid_scheme)
                self.logger.info('FsF-F1-02D : Persistence identifier scheme - {}'.format(self.pid_scheme))
            else:
                pid_score.earned = 0
                self.logger.warning('FsF-F1-02D : Not a persistent identifier scheme - {}'.format(found_id))

            # ======= RETRIEVE METADATA FROM LANDING PAGE =======
            requestHelper: RequestHelper = RequestHelper(self.pid_url, self.logger)
            requestHelper.setAcceptType(AcceptTypes.html)  # request
            neg_source, result = requestHelper.content_negotiate('FsF-F1-02D')
            #TODO: what if other protocols are used e.g. FTP etc..
            r = requestHelper.getHTTPResponse()
            if r:
                if r.status_code == 200:
                    self.landing_url = r.url
                    up = urlparse(self.landing_url)
                    self.landing_origin = '{uri.scheme}://{uri.netloc}'.format(uri=up)
                    self.landing_html = r.text
                    if self.pid_scheme:
                        pid_score.earned = pid_sc  # idenfier should be based on a persistence scheme and resolvable
                        pid_output.pid = self.id
                        pid_output.pid_scheme = self.pid_scheme
                        pid_result.test_status = 'pass'
                    pid_output.resolved_url = self.landing_url  # url is active, although the identifier is not based on a pid scheme
                    pid_output.resolvable_status = True
                    self.logger.info('FsF-F1-02D : Object identifier active (status code = 200)')
                    self.isMetadataAccessible = True
                else:
                    if r.status_code in [401, 402, 403]:
                        self.isMetadataAccessible = False
                    #if r.status_code == 401:
                        #response = requests.get(self.pid_url, auth=HTTPBasicAuth('user', 'pass'))
                    self.logger.warning("Resource unaccessible, identifier returned http status code: {code}".format(code=r.status_code))
            pid_result.score = pid_score
            pid_result.output = pid_output

            if self.isDebug:
                uid_result.test_debug = self.msg_filter.getMessage(uid_metric_identifier)
                pid_result.test_debug = self.msg_filter.getMessage(pid_metric_identifier)
        else:
            self.logger.warning('FsF-F1-01D : Failed to check the identifier scheme!.')

        self.retrieve_metadata(result)
        return uid_result.to_dict(), pid_result.to_dict()

    def retrieve_metadata(self, extruct_metadata):
        if isinstance(extruct_metadata, dict):
            embedded_exists = {k: v for k, v in extruct_metadata.items() if v}
            self.extruct = embedded_exists.copy()
            self.logger.info(
                'FsF-F2-01M : Formats of structured metadata embedded in HTML markup {}'.format(embedded_exists.keys()))
            if embedded_exists:  # retrieve metadata from landing page
                self.retrieve_metadata_embedded(embedded_exists)
        else:
            self.logger.warning('FsF-F2-01M : NO structured metadata embedded in HTML')

        if self.reference_elements:  # this will be always true as we need datacite client id
            self.retrieve_metadata_external()

        # ========= clean merged metadata, delete all entries which are None or ''
        data_objects = self.metadata_merged.get('object_content_identifier')
        if data_objects == {'url': None} or data_objects == [None]:
            data_objects = self.metadata_merged['object_content_identifier'] = None
        if data_objects is not None:
            if not isinstance(data_objects, list):
                self.metadata_merged['object_content_identifier']=[data_objects]

        # TODO quick-fix to merge size information - should do it at mapper
        if 'object_content_identifier' in self.metadata_merged:
            if self.metadata_merged['object_content_identifier']:
                for c in self.metadata_merged['object_content_identifier']:
                    if not c.get('size') and self.metadata_merged.get('object_size'):
                        c['size'] = self.metadata_merged['object_size']

        for mk, mv in list(self.metadata_merged.items()):
            if mv == '' or mv is None:
                del self.metadata_merged[mk]

        self.logger.info('FsF-F2-01M : Type of object described by the metadata - {}'.format(self.metadata_merged.get('object_type')))

        # detect api and standards
        self.retrieve_apis_standards()

    def retrieve_apis_standards(self):
        self.logger.info('FsF-R1.3-01M : Retrieving API and Standards')
        client_id = self.metadata_merged.get('datacite_client')
        self.logger.info('FsF-R1.3-01M : re3data/datacite client id - {}'.format(client_id))

        if self.oaipmh_endpoint:
<<<<<<< HEAD
            self.logger.info('{} : OAI-PMH endpoint provided as part of the request.'.format('FsF-R1.3-01M'))
=======
            self.logger.info('{} : OAIPMH endpoint provided as part of the request'.format('FsF-R1.3-01M'))
>>>>>>> bdb7c19e
        else:
            #find endpoint via datacite/re3data if pid is provided
            if client_id and self.pid_scheme:
                self.logger.info('{} : Inferring endpoint information through re3data/datacite services'.format('FsF-R1.3-01M'))
                repoHelper = RepositoryHelper(client_id, self.pid_scheme)
                repoHelper.lookup_re3data()
                self.oaipmh_endpoint = repoHelper.getRe3MetadataAPIs().get('OAI-PMH')
                self.sparql_endpoint = repoHelper.getRe3MetadataAPIs().get('SPARQL')
<<<<<<< HEAD
                self.community_standards.extend(repoHelper.getRe3MetadataStandards())

        if not self.community_standards: # fallback get standards defined in api, e.g., oai-pmh
            self.logger.info('{} : Use OAI-PMH endpoint to retrieve standards used by the repository {}'.format('FsF-R1.3-01M', self.oaipmh_endpoint))
            if self.oaipmh_endpoint:
                if (self.uri_validator(self.oaipmh_endpoint)):
                    oai_provider = OAIMetadataProvider(endpoint=self.oaipmh_endpoint, logger=self.logger, metric_id='FsF-R1.3-01M')
                    self.community_standards_uri = oai_provider.getMetadataStandards()
                    self.namespace_uri.extend(oai_provider.getNamespaces())
                    self.logger.info('{} : All metadata standards defined in re3data - {}'.format('FsF-R1.3-01M', self.community_standards_uri))
                else:
                    self.logger.info('{} : Invalid endpoint'.format('FsF-R1.3-01M'))
=======
                self.community_standards = repoHelper.getRe3MetadataStandards()
                self.logger.info('{} : Metadata standards listed in re3data record - {}'.format('FsF-R1.3-01M', self.community_standards ))

        if self.oaipmh_endpoint:
            self.logger.info('{} : Use OAIPMH endpoint to retrieve standards used by the repository - {}'.format('FsF-R1.3-01M',self.oaipmh_endpoint))
            if (self.uri_validator(self.oaipmh_endpoint)):
                oai_provider = OAIMetadataProvider(endpoint=self.oaipmh_endpoint, logger=self.logger,metric_id='FsF-R1.3-01M')
                self.community_standards_uri = oai_provider.getMetadataStandards()
                self.namespace_uri.extend(oai_provider.getNamespaces())
                self.logger.info('{} : Standards listed through OAI-PMH - {}'.format('FsF-R1.3-01M', self.community_standards_uri))
            else:
                self.logger.info('{} : Invalid endpoint'.format('FsF-R1.3-01M'))
        else:
            self.logger.warning('{} : No OAI-PMH endpoint found'.format('FsF-R1.3-01M'))
>>>>>>> bdb7c19e

    def retrieve_metadata_embedded(self, extruct_metadata):
        isPid = False
        if self.pid_scheme:
            isPid = True
        # ========= retrieve embedded rdfa and microdata metadata ========
        micro_meta = extruct_metadata.get('microdata')
        microdata_collector = MetaDataCollectorMicroData(loggerinst=self.logger, sourcemetadata=micro_meta,
                                                   mapping=Mapper.MICRODATA_MAPPING)
        source_micro, micro_dict = microdata_collector.parse_metadata()
        if micro_dict:
            self.metadata_sources.append(source_micro)
            self.namespace_uri.extend(microdata_collector.getNamespaces())
            micro_dict = self.exclude_null(micro_dict)
            for i in micro_dict.keys():
                if i in self.reference_elements:
                    self.metadata_merged[i] = micro_dict[i]
                    self.reference_elements.remove(i)
        # RDFa
        RDFA_ns = rdflib.Namespace("http://www.w3.org/ns/rdfa#")
        rdfasource = MetaDataCollector.Sources.RDFA.value
        rdfagraph = None
        errors=[]
        try:
            rdfagraph = rdflib.Graph()
            rdfagraph.parse(data=self.landing_html, format='rdfa')
            rdfa_collector = MetaDataCollectorRdf(loggerinst=self.logger, target_url=self.landing_url, source=rdfasource,
                                                  rdf_graph=rdfagraph)
            source_rdfa, rdfa_dict = rdfa_collector.parse_metadata()
            self.metadata_sources.append(rdfasource)
            self.namespace_uri.extend(rdfa_collector.getNamespaces())
            #rdfa_dict['object_identifier']=self.pid_url
            rdfa_dict = self.exclude_null(rdfa_dict)
            for i in rdfa_dict.keys():
                if i in self.reference_elements:
                    self.metadata_merged[i] = rdfa_dict[i]
                    self.reference_elements.remove(i)
        except:
            self.logger.info('FsF-F2-01M : RDFa metadata UNAVAILABLE')




        # ========= retrieve schema.org (embedded, or from via content-negotiation if pid provided) =========
        ext_meta = extruct_metadata.get('json-ld')
        schemaorg_collector = MetaDataCollectorSchemaOrg(loggerinst=self.logger, sourcemetadata=ext_meta,
                                                         mapping=Mapper.SCHEMAORG_MAPPING,
                                                         ispid=isPid, pidurl=self.pid_url)
        source_schemaorg, schemaorg_dict = schemaorg_collector.parse_metadata()
        schemaorg_dict = self.exclude_null(schemaorg_dict)
        if schemaorg_dict:
            self.namespace_uri.extend(schemaorg_collector.namespaces)
            #not_null_sco = [k for k, v in schemaorg_dict.items() if v is not None]
            self.metadata_sources.append(source_schemaorg)
            if schemaorg_dict.get('related_resources'):
                self.related_resources.extend(schemaorg_dict.get('related_resources'))
            # add object type for future reference
            for i in schemaorg_dict.keys():
                if i in self.reference_elements:
                    self.metadata_merged[i] = schemaorg_dict[i]
                    self.reference_elements.remove(i)
        else:
            self.logger.info('FsF-F2-01M : Schema.org metadata UNAVAILABLE')

        # ========= retrieve dublin core embedded in html page =========
        if self.reference_elements:
            dc_collector = MetaDataCollectorDublinCore(loggerinst=self.logger, sourcemetadata=self.landing_html,
                                                       mapping=Mapper.DC_MAPPING)
            source_dc, dc_dict = dc_collector.parse_metadata()
            dc_dict = self.exclude_null(dc_dict)
            if dc_dict:
                self.namespace_uri.extend(dc_collector.namespaces)
                #not_null_dc = [k for k, v in dc_dict.items() if v is not None]
                self.metadata_sources.append(source_dc)
                if dc_dict.get('related_resources'):
                    self.related_resources.extend(dc_dict.get('related_resources'))
                for d in dc_dict.keys():
                    if d in self.reference_elements:
                        self.metadata_merged[d] = dc_dict[d]
                        self.reference_elements.remove(d)
            else:
                self.logger.info('FsF-F2-01M : DublinCore metadata UNAVAILABLE')

        #========= retrieve typed links =========
        if self.metadata_merged.get('object_content_identifier') is None:
            links = self.get_html_typed_links(rel='item')
            if links:
                self.metadata_merged['object_content_identifier'] = links
                self.metadata_sources.append(MetaDataCollector.Sources.SIGN_POSTING.value)

    # Comment: not sure if we really need a separate class as proposed below. Instead we can use a dictionary
    # TODO (important) separate class to represent https://www.iana.org/assignments/link-relations/link-relations.xhtml
    # use IANA relations for extracting metadata and meaningful links
    def get_html_typed_links(self, rel="item"):
        # Use Typed Links in HTTP Link headers to help machines find the resources that make up a publication.
        # Use links to find domains specific metadata
        datalinks = []
        if isinstance(self.landing_html, str):
            dom = lxml.html.fromstring(self.landing_html.encode('utf8'))
            links=dom.xpath('/*/head/link[@rel="'+rel+'"]')
            for l in links:
                href=l.attrib.get('href')
                #handle relative paths
                if href.startswith('/'):
                    href=self.landing_origin+href
                datalinks.append({'url': href, 'type': l.attrib.get('type'), 'rel': l.attrib.get('rel'), 'profile': l.attrib.get('format')})
        return datalinks

    def get_guessed_xml_link(self):
        # in case object landing page URL ends with '.html' or '/html'
        # try to find out if there is some xml content if suffix is replaced by 'xml
        datalink = None
        if self.landing_url is not None:
            suff_res = re.search(r".*[\.\/](html?)?$", self.landing_url)
            if suff_res is not None:
                if suff_res[1] is not None:
                    guessed_link = self.landing_url.replace(suff_res[1],'xml')
                    try:
                        response=urllib.urlopen(guessed_link)
                        if response.getheader('Content-Type') in ['text/xml','application/rdf+xml']:
                            datalink={'source':'guessed','url': guessed_link, 'type': response.getheader('Content-Type'), 'rel': 'alternate'}
                            self.logger.info('FsF-F2-01M : Found XML content at: '+guessed_link)

                    except:
                        self.logger.info('FsF-F2-01M : Guessed XML retrieval failed for: '+guessed_link)
        return datalink

    def retrieve_metadata_external(self):
        # ========= retrieve xml metadata namespaces by content negotiation ========
        if self.landing_url is not None:
            negotiated_xml_collector = MetaDataCollectorXML(loggerinst=self.logger,target_url=self.landing_url, link_type='negotiated')
            source_neg_xml, metadata_neg_xml = negotiated_xml_collector.parse_metadata()

        # ========= retrieve datacite json metadata based on pid =========
        if self.pid_scheme:
            dcite_collector = MetaDataCollectorDatacite(mapping=Mapper.DATACITE_JSON_MAPPING, loggerinst=self.logger,
                                                        pid_url=self.pid_url)
            source_dcitejsn, dcitejsn_dict = dcite_collector.parse_metadata()
            dcitejsn_dict = self.exclude_null(dcitejsn_dict)
            if dcitejsn_dict:
                # not_null_dcite = [k for k, v in dcitejsn_dict.items() if v is not None]
                self.metadata_sources.append(source_dcitejsn)
                if dcitejsn_dict.get('related_resources'):
                    self.related_resources.extend(dcitejsn_dict.get('related_resources'))

                for r in dcitejsn_dict.keys():
                    # only merge when the value cannot be retrived from embedded metadata
                    if r in self.reference_elements and not self.metadata_merged.get(r):
                        self.metadata_merged[r] = dcitejsn_dict[r]
                        self.reference_elements.remove(r)
            else:
                self.logger.info('FsF-F2-01M : Datacite metadata UNAVAILABLE')
        else:
            self.logger.info('FsF-F2-01M : Not a PID, therefore Datacite metadata (json) not requested.')

        found_metadata_link =False
        typed_metadata_links = self.get_html_typed_links(rel='alternate')
        guessed_metadata_link = self.get_guessed_xml_link()
        if guessed_metadata_link is not None:
            typed_metadata_links.append(guessed_metadata_link)

        for metadata_link in typed_metadata_links:
            if metadata_link['type'] in ['application/rdf+xml','text/n3','text/ttl','application/ld+json']:
                self.logger.info('FsF-F2-01M : Found Typed Links in HTML Header linking to RDF Metadata ('+str(metadata_link['type']+')'))
                found_metadata_link=True
                source = MetaDataCollector.Sources.RDF_SIGN_POSTING.value
                self.rdf_collector = MetaDataCollectorRdf(loggerinst=self.logger, target_url=metadata_link['url'], source=source )
                break
            elif metadata_link['type'] == 'text/xml':
                xml_collector = MetaDataCollectorXML(loggerinst=self.logger,
                                                           target_url=metadata_link['url'], link_type=metadata_link['source'])
                xml_collector.parse_metadata()
                xml_namespaces = xml_collector.getNamespaces()

        if not found_metadata_link:
            #TODO: find a condition to trigger the rdf request
            source = MetaDataCollector.Sources.LINKED_DATA.value
            if self.landing_url is not None:
                self.rdf_collector = MetaDataCollectorRdf(loggerinst=self.logger, target_url=self.landing_url, source=source)

        if self.rdf_collector is not None:
            source_rdf, rdf_dict = self.rdf_collector.parse_metadata()
            self.namespace_uri.extend(self.rdf_collector.getNamespaces())
            rdf_dict = self.exclude_null(rdf_dict)
            if rdf_dict:
                # not_null_rdf = [k for k, v in rdf_dict.items() if v is not None]
                # self.logger.info('FsF-F2-01M : Found Datacite metadata {} '.format(not_null_dcite))
                self.metadata_sources.append(source_rdf)
                for r in rdf_dict.keys():
                    if r in self.reference_elements:
                        self.metadata_merged[r] = rdf_dict[r]
                        self.reference_elements.remove(r)
            else:
                self.logger.info('FsF-F2-01M : Linked Data metadata UNAVAILABLE')

        if self.reference_elements:
            self.logger.debug('Reference metadata elements NOT FOUND - {}'.format(self.reference_elements))
        else:
            self.logger.debug('FsF-F2-01M : ALL reference metadata elements available')

    def exclude_null(self, dt):
        if type(dt) is dict:
            return dict((k, self.exclude_null(v)) for k, v in dt.items() if v and self.exclude_null(v))
        elif type(dt) is list:
            return [self.exclude_null(v) for v in dt if v and self.exclude_null(v)]
        else:
            return dt

    def check_minimal_metatadata(self):
        self.count += 1
        coremeta_identifier = 'FsF-F2-01M'
        meta_sc = int(FAIRCheck.METRICS.get(coremeta_identifier).get('total_score'))
        meta_score = FAIRResultCommonScore(total=meta_sc)
        coremeta_name = FAIRCheck.METRICS.get(coremeta_identifier).get('metric_name')
        meta_result = CoreMetadata(id=self.count, metric_identifier=coremeta_identifier, metric_name=coremeta_name)
        metadata_required = Mapper.REQUIRED_CORE_METADATA.value
        metadata_found = {k: v for k, v in self.metadata_merged.items() if k in metadata_required}
        self.logger.info('FsF-F2-01M : Required core metadata {}'.format(metadata_required))

        partial_elements = ['creator', 'title', 'object_identifier', 'publication_date']
        #TODO: check the number of metadata elements which metadata_found has in common with metadata_required
        #set(a) & set(b)
        if set(metadata_found) == set(metadata_required):
            metadata_status = 'all metadata'
            meta_score.earned = meta_sc
            test_status = 'pass'
        elif set(partial_elements).issubset(metadata_found):
            metadata_status = 'partial metadata'
            meta_score.earned = meta_sc - 1
            test_status = 'pass'
        else:
<<<<<<< HEAD
            self.logger.info('FsF-F2-01M : Not all required minimum metadata {} exists, so set status as = insufficient metadata'.format(partial_elements))
            metadata_status = 'insufficient metadata' # status should follow enumeration in yaml
=======
            self.logger.info('FsF-F2-01M : Not all required partial metadata {} exists, so set status as = insufficent metadata'.format(partial_elements))
            metadata_status = 'insufficent metadata' # status should follow enumeration in yaml
>>>>>>> bdb7c19e
            meta_score.earned = 0
            test_status = 'fail'

        missing = list(set(metadata_required) - set(metadata_found))
        if missing:
            self.logger.warning('FsF-F2-01M : Missing core metadata %s' % (missing))

        meta_output: CoreMetadataOutput = CoreMetadataOutput(core_metadata_status=metadata_status,
                                                             core_metadata_source=self.metadata_sources)
        meta_output.core_metadata_found = metadata_found
        meta_result.test_status = test_status
        meta_result.score = meta_score
        meta_result.output = meta_output
        if self.isDebug:
            meta_result.test_debug = self.msg_filter.getMessage(coremeta_identifier)
        return meta_result.to_dict()

    def check_content_identifier_included(self):
        self.count += 1
        did_included_identifier = 'FsF-F3-01M'  # FsF-F3-01M: Inclusion of data identifier in metadata
        included_name = FAIRCheck.METRICS.get(did_included_identifier).get('metric_name')
        did_result = IdentifierIncluded(id=self.count, metric_identifier=did_included_identifier, metric_name=included_name)
        did_sc = int(FAIRCheck.METRICS.get(did_included_identifier).get('total_score'))
        did_score = FAIRResultCommonScore(total=did_sc)
        did_output = IdentifierIncludedOutput()

        #id_object = None
        id_object = self.metadata_merged.get('object_identifier')
        did_output.object_identifier_included = id_object
        contents = self.metadata_merged.get('object_content_identifier')

        if id_object is not None:
            self.logger.info('FsF-F3-01M : Object identifier specified {}'.format(id_object))
        score = 0
        # This (check if object id is active) is already done ein check_unique_persistent
        '''
        if FAIRCheck.uri_validator(
                id_object):  # TODO: check if specified identifier same is provided identifier (handle pid and non-pid cases)
            # check resolving status
            try:
                request = requests.get(id_object)
                if request.status_code == 200:

                    self.logger.info('FsF-F3-01M : Object identifier active (status code = 200)')
                    score += 1
                else:
                    if request.status_code in [401,402,403]:
                        self.isRestricted = True
                    self.logger.warning("Identifier returned response code: {code}".format(code=request.status_code))
            except:
                self.logger.warning('FsF-F3-01M : Object identifier does not exist or could not be accessed {}'.format(id_object))
        else:
            self.logger.warning('FsF-F3-01M : Invalid Identifier - {}'.format(id_object))
        '''
        content_list = []
        if contents:
            if isinstance(contents, dict):
                contents = [contents]
            contents = [c for c in contents if c]
            number_of_contents = len(contents)
            self.logger.info('FsF-F3-01M : Number of object content identifier found - {}'.format(number_of_contents))

            if number_of_contents >= FAIRCheck.FILES_LIMIT:
                self.logger.info('FsF-F3-01M : The total number of object (content) specified is above threshold, so use the first {} content identifiers'.format(FAIRCheck.FILES_LIMIT))
                contents = contents[:FAIRCheck.FILES_LIMIT]

            for content_link in contents:
                if content_link.get('url'):
                    #self.logger.info('FsF-F3-01M : Object content identifier included {}'.format(content_link.get('url')))
                    did_output_content = IdentifierIncludedOutputInner()
                    did_output_content.content_identifier_included = content_link
                    try:
                        # only check the status, do not download the content
                        response=urllib.urlopen(content_link.get('url'))
                        content_link['header_content_type'] = response.getheader('Content-Type')
                        content_link['header_content_type'] = str(content_link['header_content_type']).split(';')[0]
                        content_link['header_content_length'] = response.getheader('Content-Length')
                        if content_link['header_content_type'] != content_link.get('type'):
                            self.logger.warning('FsF-F3-01M : Content type given in metadata ('+str(content_link.get('type'))+') differs from content type given in Header response ('+str(content_link['header_content_type'])+')')
                            self.logger.info('FsF-F3-01M : Replacing metadata content type with content type from Header response: '+str(content_link['header_content_type']))
                            content_link['type'] = content_link['header_content_type']
                        #will pass even if the url cannot be accessed which is OK
                        #did_result.test_status = "pass"
                        #did_score.earned=1
                    except urllib.HTTPError as e:
                        self.logger.warning(
                            'FsF-F3-01M : Content identifier {0} unaccessible, HTTPError code {1} '.format(content_link.get('url'), e.code))
                    except urllib.URLError as e:
                        self.logger.exception(e.reason)
                    except:
                        self.logger.warning('FsF-F3-01M : Could not access the resource')
                    else:  # will be executed if there is no exception
                        self.content_identifier.append(content_link)
                        did_output_content.content_identifier_active = True
                        content_list.append(did_output_content)
                else:
                    self.logger.warning('FsF-F3-01M : Object (content) url is empty - {}'.format(content_link))

        else:
            self.logger.warning('FsF-F3-01M : Data (content) identifier is missing.')

        if content_list:
            score += 1
        did_score.earned = score
        if score > 0:
            did_result.test_status = "pass"

        did_output.content = content_list
        did_result.output = did_output
        did_result.score = did_score

        if self.isDebug:
            did_result.test_debug = self.msg_filter.getMessage(did_included_identifier)
        return did_result.to_dict()

    def check_data_access_level(self):
        #Focus on machine readable rights -> URIs only
        #1) http://vocabularies.coar-repositories.org/documentation/access_rights/
        #2) Eprints AccessRights Vocabulary: check for http://purl.org/eprint/accessRights/
        #3) EU publications access rights check for http://publications.europa.eu/resource/authority/access-right/NON_PUBLIC
        #4) Openaire Guidelines <dc:rights>info:eu-repo/semantics/openAccess</dc:rights>
        self.count += 1
        access_identifier = 'FsF-A1-01M'
        access_name = FAIRCheck.METRICS.get(access_identifier).get('metric_name')
        access_sc = int(FAIRCheck.METRICS.get(access_identifier).get('total_score'))
        access_score = FAIRResultCommonScore(total=access_sc)
        access_result = DataAccessLevel(self.count, metric_identifier=access_identifier, metric_name=access_name)
        access_output = DataAccessOutput()
        #rights_regex = r'((\/licenses|purl.org\/coar\/access_right|purl\.org\/eprint\/accessRights|europa\.eu\/resource\/authority\/access-right)\/{1}(\S*))'
        rights_regex = r'((\/creativecommons\.org|info\:eu\-repo\/semantics|purl.org\/coar\/access_right|purl\.org\/eprint\/accessRights|europa\.eu\/resource\/authority\/access-right)\/{1}(\S*))'

        access_level = None
        access_details = {}
        score = 0
        test_status = "fail"
        exclude = []
        access_rights = self.metadata_merged.get('access_level')

        #access_rights can be None or []
        if access_rights:
            self.logger.info('FsF-A1-01M : Found access rights information in dedicated metadata element')
            access_rights = 'info:eu-repo/semantics/restrictedAccess'
            if isinstance(access_rights, str):
                access_rights = [access_rights]
            for access_right in access_rights:
                self.logger.info('FsF-A1-01M : Access information specified - {}'.format(access_right))
                if not self.isLicense(access_right, access_identifier):  # exclude license-based text from access_rights
                    rights_match = re.search(rights_regex, access_right, re.IGNORECASE)
                    if rights_match is not None:
                        last_group = len(rights_match.groups())
                        filtered_rights = rights_match[last_group]
                        for right_code, right_status in Mapper.ACCESS_RIGHT_CODES.value.items():
                            if re.search(right_code, filtered_rights, re.IGNORECASE):
                                access_level = right_status
                                access_details['access_condition'] = rights_match[1] #overwrite existing condition
                                self.logger.info('FsF-A1-01M : Access level recognized as ' + str(right_status))
                                break
                        break
                    else:
                        self.logger.info('FsF-A1-01M : Not a standardized access level')
                else:
                    self.logger.warning('FsF-A1-01M : Access condition looks like license, therefore the following is ignored - {}'.format(access_right))
                    exclude.append(access_right)
            if not access_details and access_rights:
                access_rights = set(access_rights) - set(exclude)
                if access_rights :
                    access_details['access_condition'] = ', '.join(access_rights)
        else:
            self.logger.warning('FsF-A1-01M : NO access information is available in metadata')
            score = 0

        if access_level is None:
            # fall back - use binary access
            access_free = self.metadata_merged.get('access_free')
            if access_free is not None:
                self.logger.info('FsF-A1-01M : Used \'schema.org/isAccessibleForFree\' to determine the access level (either public or restricted)')
                if access_free: # schema.org: isAccessibleForFree || free
                    access_level = "public"
                else:
                    access_level = "restricted"
                access_details['accessible_free'] = access_free
            #TODO assume access_level = restricted if access_rights provided?

        #if embargoed, publication date must be specified (for now score is not deducted, just outputs warning message)
        if access_level == 'embargoed':
            available_date = self.metadata_merged.get('publication_date')
            if available_date:
                self.logger.info('FsF-A1-01M : Embargoed access, available date - {}'.format(available_date))
                access_details['available_date'] = available_date
            else:
                self.logger.warning('FsF-A1-01M : Embargoed access, available date NOT found')

        if access_level or access_details:
            score = 1
            test_status = "pass"
        #if access_details:
            #score += 1
        #if score > 1:
            #test_status = "pass"

        access_score.earned = score
        access_result.score = access_score
        access_result.test_status = test_status
        if access_level: #must be one of ['public', 'embargoed', 'restricted', 'closed_metadataonly']
            access_output.access_level = access_level
        else:
            self.logger.warning('FsF-A1-01M : Unable to determine the access level')
        access_output.access_details = access_details
        access_result.output = access_output
        if self.isDebug:
            access_result.test_debug = self.msg_filter.getMessage(access_identifier)
        return access_result.to_dict()

    def isLicense (self, value, metric_id):
        islicense = False
        isurl = idutils.is_url(value)
        spdx_html = None
        spdx_osi = None
        if isurl:
            spdx_html, spdx_osi = self.lookup_license_by_url(value, metric_id)
        else:
            spdx_html, spdx_osi = self.lookup_license_by_name(value, metric_id)
        if spdx_html or spdx_osi:
            islicense = True
        return islicense

    # def check_data_access_level_old(self):
    #     #Focus on machine readable rights -> URIs only
    #     #1) http://vocabularies.coar-repositories.org/documentation/access_rights/ check for http://purl.org/coar/access_right
    #     #2) Eprints AccessRights Vocabulary: check for http://purl.org/eprint/accessRights/
    #     #3) EU publications access rights check for http://publications.europa.eu/resource/authority/access-right/NON_PUBLIC
    #     #4) CreativeCommons check for https://creativecommons.org/licenses/
    #     #5) <dc:rights>info:eu-repo/semantics/openAccess</dc:rights>
    #     self.count += 1
    #     access_identifier = 'FsF-A1-01M'
    #     access_name = FAIRCheck.METRICS.get(access_identifier).get('metric_name')
    #     access_sc = int(FAIRCheck.METRICS.get(access_identifier).get('total_score'))
    #     access_score = FAIRResultCommonScore(total=access_sc)
    #     access_result = DataAccessLevel(self.count, metric_identifier=access_identifier, metric_name=access_name)
    #     access_output = DataAccessOutput()
    #     rights_regex = r'((creativecommons\.org\/licenses|purl.org\/coar\/access_right|purl\.org\/eprint\/accessRights|europa\.eu\/resource\/authority\/access-right)\/{1}(\S*))'
    #     access_rights = self.metadata_merged.get('access_level')
    #
    #     if access_rights is not None:
    #         self.logger.info('FsF-A1-01M : Found access rights information in dedicated metadata element')
    #     if isinstance(access_rights, str):
    #         access_rights = [access_rights]
    #     if isinstance(access_rights, bool):
    #         if access_rights:
    #             access_output.access_level = "public"
    #         else:
    #             access_output.access_level = "restricted"
    #         access_output.access_details = {'access_right': {'https://schema.org/isAccessibleForFree': access_rights}}
    #         access_score.earned = 1
    #         access_result.test_status = "pass"
    #     else:
    #         access_licenses = self.metadata_merged.get('license')
    #         if access_licenses is not None:
    #             if isinstance(access_licenses, str):
    #                 access_licenses=[access_licenses]
    #             if access_rights is not None:
    #                 access_licenses.extend(access_rights)
    #             for access_right in access_licenses:
    #                 rights_match = re.search(rights_regex, access_right)
    #                 if rights_match is not None:
    #                     access_result.test_status = "pass"
    #                     for right_code, right_status in Mapper.ACCESS_RIGHT_CODES.value.items():
    #                         if re.search(right_code,rights_match[1]):
    #                             access_output.access_level = right_status
    #                             access_score.earned = 1
    #                             self.logger.info('FsF-A1-01M : Rights information recognized as: '+str(right_status))
    #                             break
    #                     self.logger.info('FsF-A1-01M : Found access rights information in metadata')
    #                     access_output.access_details={'access_right': rights_match[1]}
    #                     break
    #             if access_score.earned==0:
    #                 self.logger.warning('FsF-A1-01M : No rights information is available in metadata')
    #                 access_result.test_status = "fail"
    #                 access_score.earned = 0
    #         else:
    #             self.logger.warning('FsF-A1-01M : No rights or licence information is included in metadata')
    #     access_result.score=access_score
    #     access_result.output=access_output
    #     if self.isDebug:
    #         access_result.test_debug = self.msg_filter.getMessage(access_identifier)
    #     return access_result.to_dict()

    def check_license(self):
        self.count += 1
        license_identifier = 'FsF-R1.1-01M'  # FsF-R1.1-01M: Data Usage Licence
        license_mname = FAIRCheck.METRICS.get(license_identifier).get('metric_name')
        license_sc = int(FAIRCheck.METRICS.get(license_identifier).get('total_score'))
        license_score = FAIRResultCommonScore(total=license_sc)
        license_result = License(id=self.count, metric_identifier=license_identifier, metric_name=license_mname)
        licenses_list = []
        specified_licenses = self.metadata_merged.get('license')

        if specified_licenses is not None and specified_licenses !=[]:
            if isinstance(specified_licenses, str):  # licenses maybe string or list depending on metadata schemas
                specified_licenses = [specified_licenses]
            for l in specified_licenses:
                license_output = LicenseOutputInner()
                #license can be dict or
                license_output.license = l
                if isinstance(l, str):
                    isurl = idutils.is_url(l)
                if isurl:
                    spdx_html, spdx_osi = self.lookup_license_by_url(l, license_identifier)
                else:  # maybe licence name
                    spdx_html, spdx_osi = self.lookup_license_by_name(l, license_identifier)
                if not spdx_html:
                    self.logger.warning('FsF-R1.1-01M : NO SPDX license representation (spdx url, osi_approved) found')
                license_output.details_url = spdx_html
                license_output.osi_approved = spdx_osi
                licenses_list.append(license_output)
            license_result.test_status = "pass"
            license_score.earned = license_sc
        else:
            license_score.earned = 0
            self.logger.warning('FsF-R1.1-01M : License cannot be found')

        license_result.output = licenses_list
        license_result.score = license_score

        if self.isDebug:
            license_result.test_debug = self.msg_filter.getMessage(license_identifier)
        return license_result.to_dict()

    def lookup_license_by_url(self, u, metric_id):
        self.logger.info('{0} : Verify URL through SPDX registry - {1}'.format(metric_id, u))
        html_url = None
        isOsiApproved = False
        for item in FAIRCheck.SPDX_LICENSES:
            # u = u.lower()
            # if any(u in v.lower() for v in item.values()):
            seeAlso = item['seeAlso']
            if any(u in v for v in seeAlso):
                self.logger.info('{0} : Found SPDX license representation - {1}'.format(metric_id, item['detailsUrl']))
                # html_url = '.html'.join(item['detailsUrl'].rsplit('.json', 1))
                html_url = item['detailsUrl'].replace(".json", ".html")
                isOsiApproved = item['isOsiApproved']
                break
        return html_url, isOsiApproved

    def lookup_license_by_name(self, lvalue, metric_id):
        # TODO - find simpler way to run fuzzy-based search over dict/json (e.g., regex)
        html_url = None
        isOsiApproved = False
        self.logger.info('{0} : Verify name through SPDX registry - {1}'.format(metric_id, lvalue))
        # Levenshtein distance similarity ratio between two license name
        sim = [Levenshtein.ratio(lvalue.lower(), i) for i in FAIRCheck.SPDX_LICENSE_NAMES]
        if max(sim) > 0.85:
            index_max = max(range(len(sim)), key=sim.__getitem__)
            sim_license = FAIRCheck.SPDX_LICENSE_NAMES[index_max]
            found = next((item for item in FAIRCheck.SPDX_LICENSES if item['name'] == sim_license), None)
            self.logger.info('FsF-R1.1-01M: Found SPDX license representation - {}'.format(found['detailsUrl']))
            # html_url = '.html'.join(found['detailsUrl'].rsplit('.json', 1))
            html_url = found['detailsUrl'].replace(".json", ".html")
            isOsiApproved = found['isOsiApproved']
        return html_url, isOsiApproved

    def check_relatedresources(self):
        self.count += 1
        related_identifier = 'FsF-I3-01M'  # FsF-I3-01M: Meaningful links to related entities
        related_mname = FAIRCheck.METRICS.get(related_identifier).get('metric_name')
        related_sc = int(FAIRCheck.METRICS.get(related_identifier).get('total_score'))
        related_score = FAIRResultCommonScore(total=related_sc)
        related_result = RelatedResource(id=self.count, metric_identifier=related_identifier, metric_name=related_mname)
        related_output = RelatedResourceOutput()
        self.logger.info('{0} : Total number of related resources extracted - {1}'.format(related_identifier, len(self.related_resources)))

        #if self.metadata_merged.get('related_resources'):
        if self.related_resources:
            #QC check: exclude potential incorrect relation
            self.related_resources = [item for item in self.related_resources if item.get('related_resource') != self.pid_url]
            self.logger.info('{0} : Number of related resources after QC step - {1}'.format(related_identifier, len(self.related_resources)))

        if self.related_resources: #TODO include source of relation
            related_output = self.related_resources
            related_result.test_status = 'pass'
            related_score.earned = related_sc

        related_result.score = related_score
        related_result.output = related_output
        if self.isDebug:
            related_result.test_debug = self.msg_filter.getMessage(related_identifier)
        return related_result.to_dict()

    def check_searchable(self):
        self.count += 1
        searchable_identifier = 'FsF-F4-01M'  # FsF-F4-01M: Searchable metadata
        searchable_name = FAIRCheck.METRICS.get(searchable_identifier).get('metric_name')
        searchable_result = Searchable(id=self.count, metric_identifier=searchable_identifier, metric_name=searchable_name)
        searchable_sc = int(FAIRCheck.METRICS.get(searchable_identifier).get('total_score'))
        searchable_score = FAIRResultCommonScore(total=searchable_sc)
        searchable_output = SearchableOutput()
        search_mechanisms = []
        sources_registry = [MetaDataCollector.Sources.DATACITE_JSON.value]
        all = str([e.value for e in MetaDataCollector.Sources]).strip('[]')
        self.logger.info('FsF-F4-01M : Supported tests of metadata retrieval/extraction - {}'.format(all))
        search_engines_support = [MetaDataCollector.Sources.SCHEMAORG_NEGOTIATE.value,
                                  MetaDataCollector.Sources.SCHEMAORG_EMBED.value,
                                  MetaDataCollector.Sources.DUBLINCORE.value,
                                  MetaDataCollector.Sources.SIGN_POSTING.value,
                                  MetaDataCollector.Sources.RDFA.value,
                                  MetaDataCollector.Sources.LINKED_DATA.value,
                                  MetaDataCollector.Sources.LINKED_DATA.RDF_SIGN_POSTING.value]

        # Check search mechanisms based on sources of metadata extracted.
        search_engine_support_match: List[Any] = list(set(self.metadata_sources).intersection(search_engines_support))
        if search_engine_support_match:
            search_mechanisms.append(
                OutputSearchMechanisms(mechanism='structured data', mechanism_info=search_engine_support_match))
            self.logger.info('FsF-F4-01M : Metadata found through - structured data')
        else:
            self.logger.warning('FsF-F4-01M : Metadata NOT found through - {}'.format(search_engines_support))

        registry_support_match = list(set(self.metadata_sources).intersection(sources_registry))
        if registry_support_match:
            search_mechanisms.append(
                OutputSearchMechanisms(mechanism='metadata registry', mechanism_info=registry_support_match))
            self.logger.info('FsF-F4-01M : Metadata found through - metadata registry')
        else:
            self.logger.warning('FsF-F4-01M : Metadata NOT found through - {}'.format(sources_registry))
        length = len(search_mechanisms)
        if length > 0:
            searchable_result.test_status = 'pass'
            if length == 2:
                searchable_score.earned = searchable_sc
            if length == 1:
                searchable_score.earned = searchable_sc - 1
        else:
            self.logger.warning('NO search mechanism supported')

        searchable_result.score = searchable_score
        searchable_output.search_mechanisms = search_mechanisms
        searchable_result.output = searchable_output

        if self.isDebug:
            searchable_result.test_debug = self.msg_filter.getMessage(searchable_identifier)
        return searchable_result.to_dict()

    def check_data_file_format(self):
        #open_formats=['image/apng','text/csv','application/json']
        #TODO: add xml txt csv
        text_format_regex=r'(^text)[\/]|[\/\+](xml|text|json)'
        self.count += 1
        data_file_format_identifier = 'FsF-R1.3-02D'
        data_file_format_name = FAIRCheck.METRICS.get(data_file_format_identifier).get('metric_name')
        data_file_format_sc = int(FAIRCheck.METRICS.get(data_file_format_identifier).get('total_score'))
        data_file_format_score = FAIRResultCommonScore(total=data_file_format_sc)
        data_file_format_result = DataFileFormat(id=self.count, metric_identifier=data_file_format_identifier, metric_name=data_file_format_name)
        data_file_format_output = DataFileFormatOutput()
        data_file_list = []

        #TODO: format may be specified in the metadata. but the data content uri is missing. will this pass the test?
        if not self.content_identifier: #self.content_identifier only includes uris that are accessible
            contents = self.metadata_merged.get('object_content_identifier')
            if contents:
                for c in contents:
                    if c.get('type'):
                        self.logger.info('FsF-R1.3-02D : Data content identifier is missing, but its format specified - {}'.format(c.get('type')))

        mime_url_pair = {}
        if len(self.content_identifier) > 0:
            content_urls = [item.get('url') for item in self.content_identifier]
            self.logger.info('FsF-R1.3-02D : Data content identifier provided - {}'.format(content_urls))
            for data_file in self.content_identifier:
                mime_type = data_file.get('type')
                if data_file.get('url') is not None:
                    if mime_type is None or mime_type in ['application/octet-stream']:
                        self.logger.info('FsF-R1.3-02D : Guessing  the type of a file based on its filename or URL - {}'.format(data_file.get('url')))
                        # if mime type not given try to guess it based on the file name
                        guessed_mime_type=mimetypes.guess_type(data_file.get('url'))
                        self.logger.info('FsF-R1.3-02D : Guess return value - {}'.format(guessed_mime_type))
                        mime_type=guessed_mime_type[0] #the return value is a tuple (type, encoding) where type is None if the type can’t be guessed

                    if mime_type:
                        if mime_type in FAIRCheck.ARCHIVE_MIMETYPES: #check archive&compress media type
                            self.logger.warning('FsF-R1.3-02D : Archiving/compression format specified - {}'.format(mime_type))
                            # exclude archieve format
                            self.tika_content_types_list = [n for n in self.tika_content_types_list if n not in FAIRCheck.ARCHIVE_MIMETYPES]
                            self.logger.info('FsF-R1.3-02D : Extracted file formats - {}'.format(self.tika_content_types_list))
                            for t in self.tika_content_types_list:
                                mime_url_pair[t] = data_file.get('url')
                        else:
                            mime_url_pair[mime_type] = data_file.get('url')

            #TODO: change output type instead of is_long_term_format etc use:
            # is_prefered_format: boolean
            # type: ['long term format','science format']
            # domain: list of scientific domains, default: 'General'
            # FILE FORMAT CHECKS....
            # check if format is a scientific one:
            for mimetype, url in mime_url_pair.items():
                data_file_output = DataFileFormatOutputInner()
                preferance_reason = []
                subject_area = []
                if mimetype in FAIRCheck.SCIENCE_FILE_FORMATS:
                    if FAIRCheck.SCIENCE_FILE_FORMATS.get(mimetype) == 'Generic':
                        subject_area.append('General')
                        preferance_reason.append('generic science format')
                    else:
                        subject_area.append(FAIRCheck.SCIENCE_FILE_FORMATS.get(mimetype))
                        preferance_reason.append('science format')
                    data_file_output.is_preferred_format= True
                # check if long term format
                if mimetype in FAIRCheck.LONG_TERM_FILE_FORMATS:
                    preferance_reason.append('long term format')
                    subject_area.append('General')
                    data_file_output.is_preferred_format = True
                #check if open format
                if mimetype in FAIRCheck.OPEN_FILE_FORMATS:
                    preferance_reason.append('open format')
                    subject_area.append('General')
                    data_file_output.is_preferred_format = True
                #generic text/xml/json file check
                if re.search(text_format_regex,mimetype):
                    preferance_reason.extend(['long term format','open format','generic science format'])
                    subject_area.append('General')
                    data_file_output.is_preferred_format= True

                data_file_output.mime_type = mimetype
                data_file_output.file_uri = url
                data_file_output.preference_reason = list(set(preferance_reason))
                data_file_output.subject_areas = list(set(subject_area))
                data_file_list.append(data_file_output)

            if len(data_file_list) >0 :
                data_file_format_score.earned = 1
                data_file_format_result.test_status = 'pass'
        else:
            self.logger.warning('FsF-R1.3-02D : Could not perform file format checks as no data content identifier(s) available')
            data_file_format_result.test_status='fail'

        data_file_format_output = data_file_list
        data_file_format_result.output = data_file_format_output
        data_file_format_result.score = data_file_format_score
        if self.isDebug:
            data_file_format_result.test_debug = self.msg_filter.getMessage(data_file_format_identifier)
        return data_file_format_result.to_dict()

    def check_community_metadatastandards(self):

        self.count += 1
        communitystd_identifier = 'FsF-R1.3-01M'  # FsF-R1.3-01M: Community-endorsed metadata
        communitystd_name = FAIRCheck.METRICS.get(communitystd_identifier).get('metric_name')
        communitystd_result = Searchable(id=self.count, metric_identifier=communitystd_identifier, metric_name=communitystd_name)
        communitystd_sc = int(FAIRCheck.METRICS.get(communitystd_identifier).get('total_score'))
        communitystd_score = FAIRResultCommonScore(total=communitystd_sc)


        standards_detected: List[CommunityEndorsedStandardOutputInner] = []
<<<<<<< HEAD
        # ============== retrieve community standards by collected namespace uris
        for std_ns in self.namespace_uri:
            if std_ns in FAIRCheck.COMMUNITY_METADATA_STANDARDS_URIS:
                subject = FAIRCheck.COMMUNITY_METADATA_STANDARDS_URIS.get(std_ns).get('subject_areas')
                std_name= FAIRCheck.COMMUNITY_METADATA_STANDARDS_URIS.get(std_ns).get('title')
                if subject and all(elem == "Multidisciplinary" for elem in subject):
                    self.logger.info(
                        'FsF-R1.3-01M : Skipping non-disciplinary standard found in namespaces - {}'.format(std_name))
                else:
                    nsout = CommunityEndorsedStandardOutputInner()
                    nsout.metadata_standard = std_name
                    nsout.subject_areas = FAIRCheck.COMMUNITY_METADATA_STANDARDS_URIS.get(std_ns).get('subject_areas')
                    nsout.urls = [std_ns]
                    standards_detected.append(nsout)

        if self.community_standards:
            for s in self.community_standards:
                standard_found = self.lookup_metadatastandard_by_name(s)
                if standard_found:
                    subject = FAIRCheck.COMMUNITY_STANDARDS.get(standard_found).get('subject_areas')
                    if subject and all(elem == "Multidisciplinary" for elem in subject):
                        self.logger.info('FsF-R1.3-01M : Skipping non-disciplinary standard listed in OAIPMH - {}'.format(s))
                    else:
                        out = CommunityEndorsedStandardOutputInner()
                        out.metadata_standard = s
                        out.subject_areas = FAIRCheck.COMMUNITY_STANDARDS.get(standard_found).get('subject_areas')
                        out.urls = FAIRCheck.COMMUNITY_STANDARDS.get(standard_found).get('urls')
                        standards_detected.append(out)

        if not standards_detected and len(self.community_standards_uri)> 0:
            #use schems declared in oai-pmh end point instead
            self.logger.info(
                '{} : Metadata standards defined in OAI-PMH endpoint - {}'.format('FsF-R1.3-01M', self.community_standards_uri.keys()))
            for k,v in self.community_standards_uri.items():
=======

        if len(self.community_standards_uri) > 0:
            # use schemas declared in oai-pmh end point
            self.logger.info('FsF-R1.3-01M : Primary source of metadata standard(s) - OAI-PMH endpoint')
            self.logger.info('{} : Metadata standards defined in OAI-PMH endpoint - {}'.format('FsF-R1.3-01M', list(self.community_standards_uri.keys())))
            for k, v in self.community_standards_uri.items():
>>>>>>> bdb7c19e
                out = CommunityEndorsedStandardOutputInner()
                out.metadata_standard = k
                out.urls = v
                standards_detected.append(out)

        if not standards_detected:
            if len(self.community_standards)> 0:
                self.logger.info('FsF-R1.3-01M : Primary source of metadata standard(s) - re3data')
                for s in self.community_standards:
                    standard_found = self.lookup_metadatastandard_by_name(s)
                    if standard_found:
                        subject = FAIRCheck.COMMUNITY_STANDARDS.get(standard_found).get('subject_areas')
                        if subject and all(elem == "Multidisciplinary" for elem in subject):
                            self.logger.info('FsF-R1.3-01M : Skipped non-disciplinary standard - {}'.format(s))
                        else:
                            out = CommunityEndorsedStandardOutputInner()
                            out.metadata_standard = s
                            out.subject_areas = FAIRCheck.COMMUNITY_STANDARDS.get(standard_found).get('subject_areas')
                            out.urls = FAIRCheck.COMMUNITY_STANDARDS.get(standard_found).get('urls')
                            standards_detected.append(out)
            else:
                self.logger.warning('FsF-R1.3-01M : NO metadata standard(s) listed in re3data')

        if standards_detected:
            communitystd_score.earned = communitystd_sc
            communitystd_result.test_status = 'pass'
        else:
            self.logger.warning('FsF-R1.3-01M : Unable to determine community standard')

        communitystd_result.score = communitystd_score
        communitystd_result.output = standards_detected
        if self.isDebug:
            communitystd_result.test_debug = self.msg_filter.getMessage(communitystd_identifier)
        return communitystd_result.to_dict()

    def lookup_metadatastandard_by_name(self, value):
        found = None
        # get standard name with the highest matching percentage using fuzzywuzzy
        highest = process.extractOne(value, FAIRCheck.COMMUNITY_STANDARDS_NAMES, scorer=fuzz.token_sort_ratio)
        if highest[1] > 80:
            found = highest[0]
        return found

    def check_data_provenance(self):
        self.count += 1
        data_provenance_identifier = 'FsF-R1.2-01M'
        data_provenance_name = FAIRCheck.METRICS.get(data_provenance_identifier).get('metric_name')
        data_provenance_sc = int(FAIRCheck.METRICS.get(data_provenance_identifier).get('total_score'))
        data_provenance_score = FAIRResultCommonScore(total=data_provenance_sc)
        data_provenance_result = DataProvenance(id=self.count, metric_identifier=data_provenance_identifier,
                                                 metric_name=data_provenance_name)
        data_provenance_output = DataProvenanceOutput()
        score = 0
        has_creation_provenance = False
        provenance_elements = []
        provenance_namespaces=['http://www.w3.org/ns/prov#','http://purl.org/pav/']
        provenance_status = 'fail'

        provenance_metadata_output = DataProvenanceOutputInner()
        provenance_metadata_output.provenance_metadata = []
        provenance_metadata_output.is_available = False

        for md in self.metadata_merged:
            if md in Mapper.PROVENANCE_MAPPING.value:
                provenance_metadata_output.is_available = True
                provenance_metadata_output.provenance_metadata.append(
                    { 'prov_o_mapping': Mapper.PROVENANCE_MAPPING.value.get(md),'metadata_element': md,'metadata_value': self.metadata_merged.get(md)}
                )

        relateds = self.metadata_merged.get('related_resources')
        if isinstance(relateds, list):
            for rm in relateds:
                if rm.get('relation_type') in Mapper.PROVENANCE_MAPPING.value:
                    provenance_metadata_output.provenance_metadata.append(
                        {'prov_o_mapping': Mapper.PROVENANCE_MAPPING.value.get(rm.get('relation_type')), 'metadata_element': 'related.'+str(rm.get('relation_type')),
                        'metadata_value': rm.get('related_resource')}
                    )

        if provenance_metadata_output.is_available:
            self.logger.info('FsF-R1.2-01M : Found data creation-related provenance information')
            provenance_status = 'pass'
            score=score+1
        data_provenance_output.provenance_metadata_included = provenance_metadata_output

        #structured provenance metadata available
        structured_metadata_output = DataProvenanceOutputInner()
        structured_metadata_output.provenance_metadata = []
        structured_metadata_output.is_available = False
        used_provenance_namespace = list(set(provenance_namespaces).intersection(set(self.namespace_uri)))
        if used_provenance_namespace:
            score=score+1
            structured_metadata_output.is_available = True
            for used_prov_ns in used_provenance_namespace:
                structured_metadata_output.provenance_metadata.append({'namespace': used_prov_ns})
            self.logger.info('FsF-R1.2-01M : Found use of dedicated provenance ontologies')
        else:
            self.logger.warning('FsF-R1.2-01M : Formal provenance metadata is unavailable')
        data_provenance_output.structured_provenance_available = structured_metadata_output

        if score >= 1:
            provenance_status = 'pass'
        data_provenance_result.test_status=provenance_status
        data_provenance_score.earned = score
        data_provenance_result.output = data_provenance_output
        data_provenance_result.score = data_provenance_score
        if self.isDebug:
            data_provenance_result.test_debug = self.msg_filter.getMessage(data_provenance_identifier)
        return data_provenance_result.to_dict()

    # def check_data_content_metadata_old(self):
    #     #initially verification is restricted to the first file:
    #     data_content_metadata_identifier = 'FsF-R1-01MD'
    #     data_content_metadata_name = FAIRCheck.METRICS.get(data_content_metadata_identifier).get('metric_name')
    #     data_content_metadata_sc = int(FAIRCheck.METRICS.get(data_content_metadata_identifier).get('total_score'))
    #     data_content_metadata_score = FAIRResultCommonScore(total=data_content_metadata_sc)
    #     data_content_metadata_result = DataContentMetadata(id=self.count, metric_identifier=data_content_metadata_identifier, metric_name=data_content_metadata_name)
    #     data_content_metadata_output = DataContentMetadataOutput()
    #     data_content_metadata_output.data_content_descriptor=[]
    #     #download the last content object for testing content vs. metadata matching
    #     test_data_content_text = ''
    #     if isinstance(self.content_identifier, list):
    #         content_uris = [d['url'] for d in self.content_identifier if 'url' in d]
    #         self.logger.info('FsF-R1-01MD : Data content URI(s) specified - {}'.format(content_uris))
    #         if len(self.content_identifier) > 0:
    #             test_data_content_url = self.content_identifier[-1].get('url')
    #             self.logger.info('FsF-R1-01MD : Content URI that will be analyzed - {}'.format(test_data_content_url))
    #             try:
    #                 r = requests.get(test_data_content_url)
    #                 if r.status_code == 200:
    #                     test_data_content_text = r.text
    #             except:
    #                 self.logger.warning('FsF-R1-01MD : Could not download content object')
    #
    #     if self.metadata_merged.get('object_content_identifier') is not None:
    #         #check file type and size descriptors
    #         for data_object in self.metadata_merged.get('object_content_identifier'):
    #             fileinfoscore = 0
    #             if data_object.get('type') is not None and data_object.get('size') is not None:
    #                 self.logger.info('FsF-R1-01MD : Found file type and size info as content decriptor for: '+str(data_object.get('url')))
    #                 data_content_metadata_output.has_content_descriptors = True
    #                 data_content_metadata_result.test_status = 'pass'
    #                 fileinfoscore = 0.5
    #                 data_content_filetype_inner = DataContentMetadataOutputInner()
    #                 data_content_filetype_inner.descriptor_type = 'file type'
    #                 data_content_filetype_inner.descriptor_name = data_object.get('type')
    #                 data_content_metadata_output.data_content_descriptor.append(data_content_filetype_inner)
    #                 data_content_filesize_inner = DataContentMetadataOutputInner()
    #                 data_content_filesize_inner.descriptor_type = 'file size'
    #                 data_content_filesize_inner.descriptor_name = data_object.get('size')
    #                 data_content_metadata_output.data_content_descriptor.append(data_content_filesize_inner)
    #                 if data_object.get('header_content_type') == data_object.get('type'):
    #                     data_content_filetype_inner.matchescontent = True
    #                     fileinfoscore = 1
    #             else:
    #                 self.logger.warning('FsF-R1-01MD : No file type and size info available for: '+str(data_object.get('url')))
    #
    #         data_content_metadata_score.earned = fileinfoscore
    #                 #check measured variables
    #         if 'measured_variable' in self.metadata_merged:
    #             self.logger.info('FsF-R1-01MD : Found measured variables or observations (aka parameters) as content descriptor')
    #             variablescore = 1
    #             data_content_metadata_result.test_status = 'pass'
    #             data_content_metadata_output.has_content_descriptors= True
    #
    #             for variable in self.metadata_merged['measured_variable']:
    #                 data_content_metadata_inner = DataContentMetadataOutputInner()
    #                 data_content_metadata_inner.descriptor_name=variable
    #                 data_content_metadata_inner.descriptor_type='measured_variable'
    #
    #                 if variable in test_data_content_text:
    #                     self.logger.info('FsF-R1-01MD : Measured variables in metadata also found in file content')
    #                     data_content_metadata_inner.matchescontent = True
    #                     variablescore = 2
    #                 data_content_metadata_output.data_content_descriptor.append(data_content_metadata_inner)
    #             data_content_metadata_score.earned = data_content_metadata_score.earned + variablescore
    #         else:
    #             self.logger.warning('FsF-R1-01MD : No measured variables or observations (aka parameters) found as content descriptor')
    #     else:
    #         self.logger.warning('FsF-R1-01MD : No object content available to perform the test')
    #
    #     data_content_metadata_result.score = data_content_metadata_score
    #
    #     if self.isDebug:
    #         data_content_metadata_result.test_debug = self.msg_filter.getMessage(data_content_metadata_identifier)
    #     data_content_metadata_result.output=data_content_metadata_output
    #
    #     return data_content_metadata_result.to_dict()

    def check_data_content_metadata(self):
        self.count+=1
        data_content_metadata_identifier = 'FsF-R1-01MD'
        data_content_metadata_name = FAIRCheck.METRICS.get(data_content_metadata_identifier).get('metric_name')
        data_content_metadata_sc = int(FAIRCheck.METRICS.get(data_content_metadata_identifier).get('total_score'))
        data_content_metadata_score = FAIRResultCommonScore(total=data_content_metadata_sc)
        data_content_metadata_result = DataContentMetadata(id=self.count, metric_identifier=data_content_metadata_identifier, metric_name=data_content_metadata_name)
        data_content_metadata_output = DataContentMetadataOutput()
        data_content_descriptors = []
        test_data_content_text = None
        test_data_content_url = None
        test_status = 'fail'
        score = 0

        self.logger.info('FsF-R1-01MD : Object landing page accessible status - {}'.format(self.isMetadataAccessible))

        # 1. check resource type #TODO: resource type collection might be classified as 'dataset'
        resource_type = self.metadata_merged.get('object_type')
        if resource_type:
            self.logger.info('FsF-R1-01MD : Resource type specified - {}'.format(resource_type))
            data_content_metadata_output.object_type = resource_type
            score += 1
        else:
            self.logger.warning('FsF-R1-01MD : NO resource type specified ')

        # 2. initially verification is restricted to the first file and only use object content uri that is accessible (self.content_identifier)
        if isinstance(self.content_identifier, list):
            content_uris = [d['url'] for d in self.content_identifier if 'url' in d]
            content_length = len(self.content_identifier)
            if content_length > 0:
                self.logger.info('FsF-R1-01MD : Number of data content URI(s) specified - {}'.format(content_length))
                test_data_content_url = self.content_identifier[-1].get('url')
                self.logger.info('FsF-R1-01MD : Selected content file to be analyzed - {}'.format(test_data_content_url))
                try:
                    # Use Tika to parse the file
                    parsedFile = parser.from_file(test_data_content_url)
                    status = parsedFile.get("status")
                    tika_content_types = parsedFile.get("metadata").get('Content-Type')
                    if isinstance(tika_content_types, list):
                        self.tika_content_types_list = list(set(i.split(';')[0] for i in tika_content_types))
                    else:
                        content_types_str = tika_content_types.split(';')[0]
                        self.tika_content_types_list.append(content_types_str)

                    # Extract the text content from the parsed file and convert to string
                    self.logger.info('{0} : File request status code {1}'.format(data_content_metadata_identifier, status))
                    parsed_content = parsedFile["content"]
                    test_data_content_text = str(parsed_content)
                    # Escape any slash # test_data_content_text = parsed_content.replace('\\', '\\\\').replace('"', '\\"')
                    if test_data_content_text:
                        parsed_files = parsedFile.get("metadata").get('resourceName')
                        self.logger.info('FsF-R1-01MD : Succesfully parsed data file(s) - {}'.format(parsed_files))
                except Exception as e:
                    self.logger.warning('{0} : Could not retrive/parse content object - {1}'.format(data_content_metadata_identifier, e))
            else:
                self.logger.warning('FsF-R1-01MD : NO object content available to perform file descriptors (type and size) tests')

        # 3. check file type and size descriptors of parsed data file only (ref:test_data_content_url)
        if test_data_content_url:
            descriptors = ['type','size']  # default keys ['url', 'type', 'size', 'profile', 'header_content_type', 'header_content_length']
            data_object = next(item for item in self.metadata_merged.get('object_content_identifier') if item["url"] == test_data_content_url)
            missing_descriptors = []
            for d in descriptors:
                type = 'file '+ d
                if d in data_object.keys() and data_object.get(d):
                    descriptor = type
                    descriptor_value = data_object.get(d)
                    matches_content = False
                    if data_object.get('header_content_type') == data_object.get('type'):  #TODO: variation of mime type (text/tsv vs text/tab-separated-values)
                        matches_content = True
                        score += 1
                    data_content_filetype_inner = DataContentMetadataOutputInner()
                    data_content_filetype_inner.descriptor = descriptor
                    data_content_filetype_inner.descriptor_value = descriptor_value
                    data_content_filetype_inner.matches_content = matches_content
                    data_content_descriptors.append(data_content_filetype_inner)
                else:
                    self.logger.warning('{0} : NO {1} info available'.format(data_content_metadata_identifier, type))

        #4. check if varibles specified in the data file
        is_variable_scored = False
        if self.metadata_merged.get('measured_variable'):
            self.logger.info('FsF-R1-01MD : Found measured variables or observations (aka parameters) as content descriptor')
            if test_data_content_text:
                for variable in self.metadata_merged['measured_variable']:
                    variable_metadata_inner = DataContentMetadataOutputInner()
                    variable_metadata_inner.descriptor = 'measured_variable'
                    variable_metadata_inner.descriptor_value = variable
                    if variable in test_data_content_text: #TODO use rapidfuzz (fuzzy search)
                        #self.logger.info('FsF-R1-01MD : Measured variable found in file content - {}'.format(variable))
                        variable_metadata_inner.matches_content = True
                        if not is_variable_scored: # only increase once
                            score += 1
                            is_variable_scored = True
                    data_content_descriptors.append(variable_metadata_inner)
        else:
            self.logger.warning('FsF-R1-01MD : NO measured variables found in metadata, skip \'measured_variable\' test.')

        if score >= data_content_metadata_sc/2: # more than half of total score, consider the test as pass
            test_status = 'pass'
        data_content_metadata_output.data_content_descriptor = data_content_descriptors
        data_content_metadata_result.output = data_content_metadata_output
        data_content_metadata_score.earned = score
        data_content_metadata_result.score = data_content_metadata_score
        data_content_metadata_result.test_status = test_status
        if self.isDebug:
            data_content_metadata_result.test_debug = self.msg_filter.getMessage(data_content_metadata_identifier)
        return data_content_metadata_result.to_dict()

    def check_formal_metadata(self):
        self.count += 1
        formal_meta_identifier = 'FsF-I1-01M'
        formal_meta_name = FAIRCheck.METRICS.get(formal_meta_identifier).get('metric_name')
        formal_meta_sc = int(FAIRCheck.METRICS.get(formal_meta_identifier).get('total_score'))
        formal_meta_score = FAIRResultCommonScore(total=formal_meta_sc)
        formal_meta_result = DataProvenance(id=self.count, metric_identifier=formal_meta_identifier, metric_name=formal_meta_name)

        outputs = []
        score = 0
        test_status = 'fail'
        search_values = [self.pid_url, self.landing_url, self.metadata_merged.get('title')]
        search_values= [str(x) for x in search_values if x is not None]
        # note: 'source' allowed values = ["typed_link", "content_negotiate", "structured_data", "sparql_endpoint"]

        #1. light-weight check (structured_data), expected keys from extruct ['json-ld','rdfa']
        self.logger.info('{0} : Check of structured data (RDF serialization) embedded in the data page'.format(formal_meta_identifier))
        if MetaDataCollector.Sources.SCHEMAORG_EMBED.value in self.metadata_sources:
            outputs.append(FormalMetadataOutputInner(serialization_format='JSON-LD', source='structured_data', is_metadata_found=True))
            self.logger.info('{0} : RDF Serialization found in the data page - {1}'.format(formal_meta_identifier, 'JSON-LD'))
            score += 1
        elif MetaDataCollector.Sources.RDFA.value in self.metadata_sources:
            outputs.append(FormalMetadataOutputInner(serialization_format='RDFa', source='structured_data',
                                                     is_metadata_found=True))
            self.logger.info(
                '{0} : RDF Serialization found in the data page - {1}'.format(formal_meta_identifier, 'RDFa'))
            score += 1
        '''
        else:
            if self.extruct:
                if 'rdfa' in self.extruct.keys():
                    self.logger.info('{0} : RDF Serialization found in the data page - {1}'.format(formal_meta_identifier, 'RDFa'))
                    self.logger.info('{0} : Searching \'proxy\' values in RDFa representation - {1}'.format(formal_meta_identifier, search_values))
                    rdfa_doc = str(self.extruct.get('rdfa')).lower()
                    for s in search_values:
                        #  takes in the shortest string (s) and the matches with all substrings of the other string (rdfa_doc)
                        partial_ratio = fuzz.partial_ratio(s.lower(), rdfa_doc)
                        if partial_ratio > 70: # heuristic score
                            self.logger.info('{0} : RDFa document seems to represent the data object, proxy found'.format(formal_meta_identifier))
                            outputs.append(FormalMetadataOutputInner(serialization_format='RDFa', source='structured_data', is_metadata_found=True))
                            score += 1
                            break
        '''
        if len(outputs)==0:
            self.logger.info('{0} : NO structured data (RDF serialization) embedded in the data page'.format(formal_meta_identifier))

        # 2. hard check (typed-link, content negotiate, sparql endpoint)
        # 2a. in the object page, you may find a <link rel="alternate" type="application/rdf+xml" … />
        # 2b.content negotiate
        formalExists = False
        self.logger.info('{0} : Check if RDF-based typed link included'.format(formal_meta_identifier))
        if MetaDataCollector.Sources.RDF_SIGN_POSTING.value in self.metadata_sources:
            contenttype = self.rdf_collector.get_content_type()
            self.logger.info('{0} : RDF graph retrieved, content type - {1}'.format(formal_meta_identifier, contenttype))
            outputs.append(FormalMetadataOutputInner(serialization_format=contenttype, source='typed_link', is_metadata_found=True))
            score += 1
            formalExists = True
        else:
            self.logger.info('{0} : NO RDF-based typed link found'.format(formal_meta_identifier))
            self.logger.info('{0} : Check if RDF metadata available through content negotiation'.format(formal_meta_identifier))
            if MetaDataCollector.Sources.LINKED_DATA.value in self.metadata_sources:
                contenttype = self.rdf_collector.get_content_type()
                self.logger.info(
                    '{0} : RDF graph retrieved, content type - {1}'.format(formal_meta_identifier, contenttype))
                outputs.append(FormalMetadataOutputInner(serialization_format=contenttype, source='content_negotiate',
                                                         is_metadata_found=True))
                score += 1
                formalExists = True
            else:
                self.logger.info('{0} : NO RDF metadata available through content negotiation'.format(formal_meta_identifier))

        # 2c. try to retrieve via sparql endpoint (if available)
        if not formalExists:
            #self.logger.info('{0} : Check if SPARQL endpoint is available'.format(formal_meta_identifier))
            #self.sparql_endpoint = 'http://data.archaeologydataservice.ac.uk/sparql/repositories/archives' #test endpoint
            # self.sparql_endpoint = 'http://data.archaeologydataservice.ac.uk/query/' #test web sparql form
            #self.pid_url = 'http://data.archaeologydataservice.ac.uk/10.5284/1000011' #test uri
            # self.sparql_endpoint = 'https://meta.icos-cp.eu/sparqlclient/' #test endpoint
            # self.pid_url = 'https://meta.icos-cp.eu/objects/9ri1elaogsTv9LQFLNTfDNXm' #test uri
            if self.sparql_endpoint:
                self.logger.info('{0} : SPARQL endpoint found - {1}'.format(formal_meta_identifier, self.sparql_endpoint))
                sparql_provider = SPARQLMetadataProvider(endpoint=self.sparql_endpoint, logger=self.logger,metric_id=formal_meta_identifier)
                query = "CONSTRUCT {{?dataURI ?property ?value}} where {{ VALUES ?dataURI {{ <{}> }} ?dataURI ?property ?value }}".format(self.pid_url)
                self.logger.info('{0} : Executing SPARQL - {1}'.format(formal_meta_identifier, query))
                rdfgraph, contenttype = sparql_provider.getMetadata(query)
                if rdfgraph:
                    outputs.append(
                        FormalMetadataOutputInner(serialization_format=contenttype, source='sparql_endpoint', is_metadata_found=True))
                    score += 1
                    self.namespace_uri.extend(sparql_provider.getNamespaces())
                else:
                    self.logger.warning('{0} : NO RDF metadata retrieved through the sparql endpoint'.format(formal_meta_identifier))
            else:
                self.logger.warning('{0} : NO SPARQL endpoint found through re3data based on the object URI provided'.format(formal_meta_identifier))

        if score > 0:
            test_status = 'pass'
        formal_meta_result.test_status = test_status
        formal_meta_score.earned = score
        formal_meta_result.score = formal_meta_score
        formal_meta_result.output = outputs
        if self.isDebug:
            formal_meta_result.test_debug = self.msg_filter.getMessage(formal_meta_identifier)
        return formal_meta_result.to_dict()

    def check_semantic_vocabulary(self):
        self.count += 1
        semanticvocab_identifier = 'FsF-I1-02M'
        semanticvocab_name = FAIRCheck.METRICS.get(semanticvocab_identifier).get('metric_name')
        semanticvocab_sc = int(FAIRCheck.METRICS.get(semanticvocab_identifier).get('total_score'))
        semanticvocab_score = FAIRResultCommonScore(total=semanticvocab_sc)
        semanticvocab_result = DataProvenance(id=self.count, metric_identifier=semanticvocab_identifier, metric_name=semanticvocab_name)

        #remove duplicates
        self.namespace_uri = list(set(self.namespace_uri))
        self.namespace_uri = [x.strip() for x in self.namespace_uri]
        self.logger.info('{0} : Number of vocabulary namespaces extracted from all RDF-based metadata - {1}'.format(semanticvocab_identifier, len(self.namespace_uri)))

        # exclude white list
        excluded = []
        for n in self.namespace_uri:
            for i in self.DEFAULT_NAMESPACES:
                if n.startswith(i):
                    excluded.append(n)
        self.namespace_uri[:] = [x for x in self.namespace_uri if x not in excluded]
        if excluded:
            self.logger.info('{0} : Default vocabulary namespace(s) excluded - {1}'.format(semanticvocab_identifier, excluded))

        outputs = []
        score = 0
        test_status = 'fail'
        # test if exists in imported list, and the namespace is assumed to be active as it is tested during the LOD import.
        if self.namespace_uri:
            lod_namespaces = [d['namespace'] for d in self.VOCAB_NAMESPACES if 'namespace' in d]
            exists = list(set(lod_namespaces) & set(self.namespace_uri))
            self.logger.info(
                '{0} : Check the remaining namespace(s) exists in LOD - {1}'.format(semanticvocab_identifier, exists))
            if exists:
                score = semanticvocab_sc
                self.logger.info('{0} : Namespace matches found - {1}'.format(semanticvocab_identifier, exists))
                for e in exists:
                    outputs.append(SemanticVocabularyOutputInner(namespace=e, is_namespace_active=True))
            else:
                self.logger.warning('{0} : NO vocabulary namespace match is found'.format(semanticvocab_identifier))

            not_exists = [x for x in self.namespace_uri if x not in exists]
            if not_exists:
                self.logger.warning('{0} : Vocabulary namespace (s) specified but no match is found in LOD reference list - {1}'.format(semanticvocab_identifier, not_exists))
        else:
            self.logger.warning('{0} : NO namespaces of semantic vocabularies found in the metadata'.format(semanticvocab_identifier))

        if score > 0:
            test_status = 'pass'

        semanticvocab_result.test_status = test_status
        semanticvocab_score.earned = score
        semanticvocab_result.score = semanticvocab_score
        semanticvocab_result.output = outputs
        if self.isDebug:
            semanticvocab_result.test_debug = self.msg_filter.getMessage(semanticvocab_identifier)
        return semanticvocab_result.to_dict()

    def check_metadata_preservation(self):
        self.count += 1
        registry_bound_pid=['doi']
        preservation_identifier = 'FsF-A2-01M'
        preservation_name = FAIRCheck.METRICS.get(preservation_identifier).get('metric_name')
        preservation_sc = int(FAIRCheck.METRICS.get(preservation_identifier).get('total_score'))
        preservation_score = FAIRResultCommonScore(total=preservation_sc)
        preservation_result = MetadataPreserved(id=self.count, metric_identifier=preservation_identifier,
                                              metric_name=preservation_name)
        outputs = []
        test_status = 'fail'
        score = 0
        if self.pid_scheme:
            if self.pid_scheme in registry_bound_pid:
                test_status = 'pass'
                outputs.append(MetadataPreservedOutput(metadata_preservation_method='datacite'))
                score = 1
                self.logger.info(
                    '{0} : Metadata registry bound PID system used: '+self.pid_scheme.format(preservation_identifier))
            else:
                self.logger.info(
                    '{0} : NO metadata registry bound PID system used'.format(preservation_identifier))
        preservation_score.earned = score
        preservation_result.score = preservation_score
        preservation_result.output = outputs
        preservation_result.test_status = test_status
        if self.isDebug:
            preservation_result.test_debug = self.msg_filter.getMessage(preservation_identifier)
        return preservation_result.to_dict()

    def check_standardised_protocol(self):
        self.count += 1
        protocol_identifier = 'FsF-A1-02MD'
        protocol_name = FAIRCheck.METRICS.get(protocol_identifier).get('metric_name')
        protocol_sc = int(FAIRCheck.METRICS.get(protocol_identifier).get('total_score'))
        protocol_score = FAIRResultCommonScore(total=protocol_sc)
        protocol_result = StandardisedProtocol(id=self.count, metric_identifier=protocol_identifier,
                                                metric_name=protocol_name)
        metadata_output = data_output = None
        metadata_required = Mapper.REQUIRED_CORE_METADATA.value
        metadata_found = {k: v for k, v in self.metadata_merged.items() if k in metadata_required}
        test_status = 'fail'
        score = 0
        if self.landing_url is not None:
            # parse the URL and return the protocol which has to be one of Internet RFC on Relative Uniform Resource Locators
            metadata_parsed_url = urlparse(self.landing_url)
            metadata_url_scheme = metadata_parsed_url.scheme

            if metadata_url_scheme in FAIRCheck.STANDARD_PROTOCOLS:
                metadata_output= {metadata_url_scheme:FAIRCheck.STANDARD_PROTOCOLS.get(metadata_url_scheme)}
                test_status = 'pass'
                score += 1
            if set(metadata_found) != set(metadata_required):
                self.logger.info(
                    '{0} : NOT all required metadata given, see: FsF-F2-01M'.format(protocol_identifier))
                #parse the URL and return the protocol which has to be one of Internet RFC on Relative Uniform Resource Locators
        else:
            self.logger.info(
                '{0} : Metadata Identifier is not actionable or protocol errors occured'.format(protocol_identifier))

        if len(self.content_identifier) > 0:
            #here we only test the first content identifier
            data_url = self.content_identifier[0].get('url')
            data_parsed_url = urlparse(data_url)
            data_url_scheme = data_parsed_url.scheme

            if data_url_scheme in FAIRCheck.STANDARD_PROTOCOLS:
                data_output = {data_url_scheme: FAIRCheck.STANDARD_PROTOCOLS.get(data_url_scheme)}
                test_status = 'pass'
                score += 1
        else:
            self.logger.info(
                '{0} : NO content (data) identifier is given in metadata'.format(protocol_identifier))

        protocol_score.earned = score
        protocol_result.score = protocol_score
        protocol_result.output = StandardisedProtocolOutput(standard_metadata_protocol=metadata_output,standard_data_protocol=data_output)
        protocol_result.test_status = test_status
        if self.isDebug:
            protocol_result.test_debug = self.msg_filter.getMessage(protocol_identifier)
        return protocol_result.to_dict()
<|MERGE_RESOLUTION|>--- conflicted
+++ resolved
@@ -281,11 +281,7 @@
         self.logger.info('FsF-R1.3-01M : re3data/datacite client id - {}'.format(client_id))
 
         if self.oaipmh_endpoint:
-<<<<<<< HEAD
             self.logger.info('{} : OAI-PMH endpoint provided as part of the request.'.format('FsF-R1.3-01M'))
-=======
-            self.logger.info('{} : OAIPMH endpoint provided as part of the request'.format('FsF-R1.3-01M'))
->>>>>>> bdb7c19e
         else:
             #find endpoint via datacite/re3data if pid is provided
             if client_id and self.pid_scheme:
@@ -294,20 +290,18 @@
                 repoHelper.lookup_re3data()
                 self.oaipmh_endpoint = repoHelper.getRe3MetadataAPIs().get('OAI-PMH')
                 self.sparql_endpoint = repoHelper.getRe3MetadataAPIs().get('SPARQL')
-<<<<<<< HEAD
-                self.community_standards.extend(repoHelper.getRe3MetadataStandards())
-
-        if not self.community_standards: # fallback get standards defined in api, e.g., oai-pmh
-            self.logger.info('{} : Use OAI-PMH endpoint to retrieve standards used by the repository {}'.format('FsF-R1.3-01M', self.oaipmh_endpoint))
-            if self.oaipmh_endpoint:
-                if (self.uri_validator(self.oaipmh_endpoint)):
-                    oai_provider = OAIMetadataProvider(endpoint=self.oaipmh_endpoint, logger=self.logger, metric_id='FsF-R1.3-01M')
-                    self.community_standards_uri = oai_provider.getMetadataStandards()
-                    self.namespace_uri.extend(oai_provider.getNamespaces())
-                    self.logger.info('{} : All metadata standards defined in re3data - {}'.format('FsF-R1.3-01M', self.community_standards_uri))
-                else:
-                    self.logger.info('{} : Invalid endpoint'.format('FsF-R1.3-01M'))
-=======
+                #self.community_standards.extend(repoHelper.getRe3MetadataStandards())
+
+        #if not self.community_standards: # fallback get standards defined in api, e.g., oai-pmh
+            #self.logger.info('{} : Use OAI-PMH endpoint to retrieve standards used by the repository {}'.format('FsF-R1.3-01M', self.oaipmh_endpoint))
+            #if self.oaipmh_endpoint:
+                #if (self.uri_validator(self.oaipmh_endpoint)):
+                    #oai_provider = OAIMetadataProvider(endpoint=self.oaipmh_endpoint, logger=self.logger, metric_id='FsF-R1.3-01M')
+                    #self.community_standards_uri = oai_provider.getMetadataStandards()
+                    #self.namespace_uri.extend(oai_provider.getNamespaces())
+                    #self.logger.info('{} : All metadata standards defined in re3data - {}'.format('FsF-R1.3-01M', self.community_standards_uri))
+                #else:
+                    #self.logger.info('{} : Invalid endpoint'.format('FsF-R1.3-01M'))
                 self.community_standards = repoHelper.getRe3MetadataStandards()
                 self.logger.info('{} : Metadata standards listed in re3data record - {}'.format('FsF-R1.3-01M', self.community_standards ))
 
@@ -322,7 +316,7 @@
                 self.logger.info('{} : Invalid endpoint'.format('FsF-R1.3-01M'))
         else:
             self.logger.warning('{} : No OAI-PMH endpoint found'.format('FsF-R1.3-01M'))
->>>>>>> bdb7c19e
+
 
     def retrieve_metadata_embedded(self, extruct_metadata):
         isPid = False
@@ -554,13 +548,9 @@
             meta_score.earned = meta_sc - 1
             test_status = 'pass'
         else:
-<<<<<<< HEAD
             self.logger.info('FsF-F2-01M : Not all required minimum metadata {} exists, so set status as = insufficient metadata'.format(partial_elements))
             metadata_status = 'insufficient metadata' # status should follow enumeration in yaml
-=======
-            self.logger.info('FsF-F2-01M : Not all required partial metadata {} exists, so set status as = insufficent metadata'.format(partial_elements))
-            metadata_status = 'insufficent metadata' # status should follow enumeration in yaml
->>>>>>> bdb7c19e
+
             meta_score.earned = 0
             test_status = 'fail'
 
@@ -1114,7 +1104,7 @@
 
 
         standards_detected: List[CommunityEndorsedStandardOutputInner] = []
-<<<<<<< HEAD
+
         # ============== retrieve community standards by collected namespace uris
         for std_ns in self.namespace_uri:
             if std_ns in FAIRCheck.COMMUNITY_METADATA_STANDARDS_URIS:
@@ -1146,17 +1136,15 @@
 
         if not standards_detected and len(self.community_standards_uri)> 0:
             #use schems declared in oai-pmh end point instead
-            self.logger.info(
-                '{} : Metadata standards defined in OAI-PMH endpoint - {}'.format('FsF-R1.3-01M', self.community_standards_uri.keys()))
-            for k,v in self.community_standards_uri.items():
-=======
-
-        if len(self.community_standards_uri) > 0:
+            #self.logger.info('{} : Metadata standards defined in OAI-PMH endpoint - {}'.format('FsF-R1.3-01M', self.community_standards_uri.keys()))
+            #for k,v in self.community_standards_uri.items():
+
+
+        #if len(self.community_standards_uri) > 0:
             # use schemas declared in oai-pmh end point
             self.logger.info('FsF-R1.3-01M : Primary source of metadata standard(s) - OAI-PMH endpoint')
             self.logger.info('{} : Metadata standards defined in OAI-PMH endpoint - {}'.format('FsF-R1.3-01M', list(self.community_standards_uri.keys())))
             for k, v in self.community_standards_uri.items():
->>>>>>> bdb7c19e
                 out = CommunityEndorsedStandardOutputInner()
                 out.metadata_standard = k
                 out.urls = v
