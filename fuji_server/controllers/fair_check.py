--- conflicted
+++ resolved
@@ -1,5 +1,5 @@
 # -*- coding: utf-8 -*-
-################################################################################
+
 # MIT License
 #
 # Copyright (c) 2020 PANGAEA (https://www.pangaea.de/)
@@ -21,16 +21,12 @@
 # LIABILITY, WHETHER IN AN ACTION OF CONTRACT, TORT OR OTHERWISE, ARISING FROM,
 # OUT OF OR IN CONNECTION WITH THE SOFTWARE OR THE USE OR OTHER DEALINGS IN THE
 # SOFTWARE.
-################################################################################
-'''
-This module contains the FAIRCheck class, which is the main class for a FAIR
-score assessment. An instance of this gets parsed to all evaluators.
-'''
 import io
 import logging, logging.handlers
 import re
 import urllib
 import urllib.request as urllib
+from typing import List, Any
 from urllib.parse import urlparse, urljoin
 import pandas as pd
 import lxml
@@ -100,8 +96,7 @@
     IDENTIFIERS_ORG_DATA = {}
     GOOGLE_DATA_DOI_CACHE = []
     GOOGLE_DATA_URL_CACHE = []
-<<<<<<< HEAD
-    FUJI_VERSION = '1.4.1'
+    FUJI_VERSION = '1.4.3'
 
     def __init__(self,
                  uid,
@@ -110,11 +105,6 @@
                  metadata_service_type=None,
                  use_datacite=True,
                  oaipmh_endpoint=None):
-=======
-    FUJI_VERSION = 'v1.4.3'
-
-    def __init__(self, uid, test_debug=False, metadata_service_url=None, metadata_service_type =None,use_datacite=True, oaipmh_endpoint = None):
->>>>>>> 406554bf
         uid_bytes = uid.encode('utf-8')
         self.test_id = hashlib.sha1(uid_bytes).hexdigest()
         #str(base64.urlsafe_b64encode(uid_bytes), "utf-8") # an id we can use for caching etc
@@ -317,7 +307,7 @@
             self.logger.info('FsF-R1.3-01M : Retrieving API and Standards')
             if self.use_datacite:
                 client_id = self.metadata_merged.get('datacite_client')
-                self.logger.info(f'FsF-R1.3-01M : re3data/datacite client id -: {client_id}')
+                self.logger.info('FsF-R1.3-01M : re3data/datacite client id -: {}'.format(client_id))
             else:
                 client_id = None
                 self.logger.warning(
@@ -372,9 +362,9 @@
                             '{} : Found disciplinary standards that are listed in OAI-PMH endpoint -: {}'.format(
                                 'FsF-R1.3-01M', stds))
                 else:
-                    self.logger.info('FsF-R1.3-01M : Invalid endpoint')
+                    self.logger.info('{} : Invalid endpoint'.format('FsF-R1.3-01M'))
             else:
-                self.logger.warning('FsF-R1.3-01M : NO valid OAI-PMH endpoint found')
+                self.logger.warning('{} : NO valid OAI-PMH endpoint found'.format('FsF-R1.3-01M'))
 
             # retrieve metadata standards info from OGC CSW
             if self.csw_endpoint:
@@ -394,7 +384,7 @@
                             '{} : Found disciplinary standards that are listed in OGC CSW endpoint -: {}'.format(
                                 'FsF-R1.3-01M', stds))
                 else:
-                    self.logger.info('FsF-R1.3-01M : Invalid OGC CSW endpoint')
+                    self.logger.info('{} : Invalid OGC CSW endpoint'.format('FsF-R1.3-01M'))
 
             # retrieve metadata standards info from SPARQL endpoint
             if self.sparql_endpoint:
@@ -411,9 +401,10 @@
                         stds = list(self.community_standards_uri.keys())
                         self.logger.log(
                             self.LOG_SUCCESS,
-                            f'FsF-R1.3-01M : Found disciplinary standards that are listed in SPARQL endpoint -: {stds}')
+                            '{} : Found disciplinary standards that are listed in SPARQL endpoint -: {}'.format(
+                                'FsF-R1.3-01M', stds))
                 else:
-                    self.logger.info('FsF-R1.3-01M : Invalid SPARQL endpoint')
+                    self.logger.info('{} : Invalid SPARQL endpoint'.format('FsF-R1.3-01M'))
 
         else:
             self.logger.warning(
@@ -703,73 +694,16 @@
         # ========= retrieve xml metadata namespaces by content negotiation ========
         if self.landing_url:
             if self.use_datacite is True:
-<<<<<<< HEAD
-                target_url = self.pid_url
-            else:
-                target_url = self.landing_url
-            if target_url is None:
-                target_url = self.origin_url
-
-            self.logger.info('FsF-F2-01M : Trying to retrieve XML metadata through content negotiation')
-            negotiated_xml_collector = MetaDataCollectorXML(loggerinst=self.logger,
-                                                            target_url=self.landing_url,
-                                                            link_type='negotiated')
-            source_neg_xml, metadata_neg_dict = negotiated_xml_collector.parse_metadata()
-            #print('### ',metadata_neg_dict)
-            metadata_neg_dict = self.exclude_null(metadata_neg_dict)
-
-            if metadata_neg_dict:
-                self.metadata_sources.append((source_neg_xml, 'negotiated'))
-                if metadata_neg_dict.get('related_resources'):
-                    self.related_resources.extend(metadata_neg_dict.get('related_resources'))
-                if metadata_neg_dict.get('object_content_identifier'):
-                    self.logger.info('FsF-F3-01M : Found data links in XML metadata -: ' +
-                                     str(metadata_neg_dict.get('object_content_identifier')))
-                # add object type for future reference
-                for i in metadata_neg_dict.keys():
-                    if i in self.reference_elements:
-                        self.metadata_merged[i] = metadata_neg_dict[i]
-                        self.reference_elements.remove(i)
-                self.logger.log(
-                    self.LOG_SUCCESS,
-                    'FsF-F2-01M : Found XML metadata through content negotiation-: ' + str(metadata_neg_dict.keys()))
-                self.namespace_uri.extend(negotiated_xml_collector.getNamespaces())
-            #TODO: Finish  this ...
-
-            # ========= retrieve json-ld/schema.org metadata namespaces by content negotiation ========
-            self.logger.info('FsF-F2-01M : Trying to retrieve schema.org JSON-LD metadata through content negotiation')
-            schemaorg_collector = MetaDataCollectorSchemaOrg(loggerinst=self.logger,
-                                                             sourcemetadata=None,
-                                                             mapping=Mapper.SCHEMAORG_MAPPING,
-                                                             pidurl=target_url)
-            source_schemaorg, schemaorg_dict = schemaorg_collector.parse_metadata()
-            schemaorg_dict = self.exclude_null(schemaorg_dict)
-            if schemaorg_dict:
-                self.namespace_uri.extend(schemaorg_collector.namespaces)
-                self.metadata_sources.append((source_schemaorg, 'negotiated'))
-                if schemaorg_dict.get('related_resources'):
-                    self.related_resources.extend(schemaorg_dict.get('related_resources'))
-                if schemaorg_dict.get('object_content_identifier'):
-                    self.logger.info('FsF-F3-01M : Found data links in Schema.org metadata -: ' +
-                                     str(schemaorg_dict.get('object_content_identifier')))
-                # add object type for future reference
-                for i in schemaorg_dict.keys():
-                    if i in self.reference_elements:
-                        self.metadata_merged[i] = schemaorg_dict[i]
-                        self.reference_elements.remove(i)
-                self.logger.log(
-                    self.LOG_SUCCESS, 'FsF-F2-01M : Found Schema.org metadata through content negotiation-: ' +
-                    str(schemaorg_dict.keys()))
-=======
                 target_url_list = [self.pid_url, self.landing_url]
->>>>>>> 406554bf
             else:
                 target_url_list = [self.landing_url]
             if not target_url_list:
                 target_url_list = [self.origin_url]
             for target_url in target_url_list:
                 self.logger.info('FsF-F2-01M : Trying to retrieve XML metadata through content negotiation')
-                negotiated_xml_collector = MetaDataCollectorXML(loggerinst=self.logger,target_url=self.landing_url, link_type='negotiated')
+                negotiated_xml_collector = MetaDataCollectorXML(loggerinst=self.logger,
+                                                                target_url=self.landing_url,
+                                                                link_type='negotiated')
                 source_neg_xml, metadata_neg_dict = negotiated_xml_collector.parse_metadata()
                 #print('### ',metadata_neg_dict)
                 metadata_neg_dict = self.exclude_null(metadata_neg_dict)
@@ -779,22 +713,26 @@
                     if metadata_neg_dict.get('related_resources'):
                         self.related_resources.extend(metadata_neg_dict.get('related_resources'))
                     if metadata_neg_dict.get('object_content_identifier'):
-                        self.logger.info('FsF-F3-01M : Found data links in XML metadata -: ' + str(
-                            metadata_neg_dict.get('object_content_identifier')))
+                        self.logger.info('FsF-F3-01M : Found data links in XML metadata -: ' +
+                                         str(metadata_neg_dict.get('object_content_identifier')))
                     # add object type for future reference
                     for i in metadata_neg_dict.keys():
                         if i in self.reference_elements:
                             self.metadata_merged[i] = metadata_neg_dict[i]
                             self.reference_elements.remove(i)
-                    self.logger.log(self.LOG_SUCCESS,
-                                    'FsF-F2-01M : Found XML metadata through content negotiation-: ' + str(metadata_neg_dict.keys()))
+                    self.logger.log(
+                        self.LOG_SUCCESS, 'FsF-F2-01M : Found XML metadata through content negotiation-: ' +
+                        str(metadata_neg_dict.keys()))
                     self.namespace_uri.extend(negotiated_xml_collector.getNamespaces())
                 #TODO: Finish  this ...
 
                 # ========= retrieve json-ld/schema.org metadata namespaces by content negotiation ========
-                self.logger.info('FsF-F2-01M : Trying to retrieve schema.org JSON-LD metadata through content negotiation')
-                schemaorg_collector = MetaDataCollectorSchemaOrg(loggerinst=self.logger, sourcemetadata=None,
-                                                                 mapping=Mapper.SCHEMAORG_MAPPING, pidurl=target_url)
+                self.logger.info(
+                    'FsF-F2-01M : Trying to retrieve schema.org JSON-LD metadata through content negotiation')
+                schemaorg_collector = MetaDataCollectorSchemaOrg(loggerinst=self.logger,
+                                                                 sourcemetadata=None,
+                                                                 mapping=Mapper.SCHEMAORG_MAPPING,
+                                                                 pidurl=target_url)
                 source_schemaorg, schemaorg_dict = schemaorg_collector.parse_metadata()
                 schemaorg_dict = self.exclude_null(schemaorg_dict)
                 if schemaorg_dict:
@@ -803,15 +741,16 @@
                     if schemaorg_dict.get('related_resources'):
                         self.related_resources.extend(schemaorg_dict.get('related_resources'))
                     if schemaorg_dict.get('object_content_identifier'):
-                        self.logger.info('FsF-F3-01M : Found data links in Schema.org metadata -: ' + str(
-                            schemaorg_dict.get('object_content_identifier')))
+                        self.logger.info('FsF-F3-01M : Found data links in Schema.org metadata -: ' +
+                                         str(schemaorg_dict.get('object_content_identifier')))
                     # add object type for future reference
                     for i in schemaorg_dict.keys():
                         if i in self.reference_elements:
                             self.metadata_merged[i] = schemaorg_dict[i]
                             self.reference_elements.remove(i)
-                    self.logger.log(self.LOG_SUCCESS,
-                                    'FsF-F2-01M : Found Schema.org metadata through content negotiation-: ' + str(schemaorg_dict.keys()))
+                    self.logger.log(
+                        self.LOG_SUCCESS, 'FsF-F2-01M : Found Schema.org metadata through content negotiation-: ' +
+                        str(schemaorg_dict.keys()))
                 else:
                     self.logger.info('FsF-F2-01M : Schema.org metadata through content negotiation UNAVAILABLE')
 
@@ -841,7 +780,7 @@
 
                     test_content_negotiation = True
                     self.logger.log(self.LOG_SUCCESS,
-                                    f'FsF-F2-01M : Found Linked Data metadata -: {str(rdf_dict.keys())}')
+                                    'FsF-F2-01M : Found Linked Data metadata -: {}'.format(str(rdf_dict.keys())))
                     self.metadata_sources.append((source_rdf, 'negotiated'))
 
                     for r in rdf_dict.keys():
@@ -871,7 +810,7 @@
                 # not_null_dcite = [k for k, v in dcitejsn_dict.items() if v is not None]
                 self.metadata_sources.append((source_dcitejsn, 'negotiated'))
                 self.logger.log(self.LOG_SUCCESS,
-                                f'FsF-F2-01M : Found Datacite metadata -: {str(dcitejsn_dict.keys())}')
+                                'FsF-F2-01M : Found Datacite metadata -: {}'.format(str(dcitejsn_dict.keys())))
                 if dcitejsn_dict.get('object_content_identifier'):
                     self.logger.info('FsF-F3-01M : Found data links in Datacite metadata -: ' +
                                      str(dcitejsn_dict.get('object_content_identifier')))
@@ -936,7 +875,7 @@
                     ore_dict = self.exclude_null(ore_dict)
                     if ore_dict:
                         self.logger.log(self.LOG_SUCCESS,
-                                        f'FsF-F2-01M : Found OAI ORE metadata -: {str(ore_dict.keys())}')
+                                        'FsF-F2-01M : Found OAI ORE metadata -: {}'.format(str(ore_dict.keys())))
                         self.metadata_sources.append((source_ore, 'linked'))
                         for r in ore_dict.keys():
                             if r in self.reference_elements:
@@ -976,7 +915,7 @@
                 if rdf_dict:
                     test_typed_links = True
                     self.logger.log(self.LOG_SUCCESS,
-                                    f'FsF-F2-01M : Found Linked Data metadata -: {str(rdf_dict.keys())}')
+                                    'FsF-F2-01M : Found Linked Data metadata -: {}'.format(str(rdf_dict.keys())))
                     self.metadata_sources.append((source_rdf, 'linked'))
                     for r in rdf_dict.keys():
                         if r in self.reference_elements:
@@ -988,7 +927,8 @@
                     self.logger.info('FsF-F2-01M : Linked Data metadata UNAVAILABLE')
 
         if self.reference_elements:
-            self.logger.debug(f'FsF-F2-01M : Reference metadata elements NOT FOUND -: {self.reference_elements}')
+            self.logger.debug('FsF-F2-01M : Reference metadata elements NOT FOUND -: {}'.format(
+                self.reference_elements))
         else:
             self.logger.debug('FsF-F2-01M : ALL reference metadata elements available')
         # Now if an identifier has been detected in the metadata, potentially check for persistent identifier has to be repeated..
