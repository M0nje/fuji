# -*- coding: utf-8 -*-
import logging
import mimetypes
import re
import urllib
import urllib.request as urllib
from typing import List, Any
from urllib.parse import urlparse
from fuzzywuzzy import process, fuzz
import Levenshtein
import idutils
import lxml

from fuji_server.helper.log_message_filter import MessageFilter
from fuji_server.helper.metadata_collector import MetaDataCollector
from fuji_server.helper.metadata_collector_datacite import MetaDataCollectorDatacite
from fuji_server.helper.metadata_collector_dublincore import MetaDataCollectorDublinCore
from fuji_server.helper.metadata_collector_schemaorg import MetaDataCollectorSchemaOrg
from fuji_server.helper.metadata_collector_sparql import MetaDataCollectorSparql
# from fuji_server.helper.metadata_harvester_oai import OAIMetadataHarvesters
from fuji_server.helper.metadata_harvester_oai import OAIMetadataHarvester
from fuji_server.helper.metadata_mapper import Mapper
from fuji_server.helper.preprocessor import Preprocessor
from fuji_server.helper.repository_helper import RepositoryHelper
from fuji_server.helper.request_helper import RequestHelper, AcceptTypes
#from fuji_server.models import CoreMetadataOutput
from fuji_server.models import *
<<<<<<< HEAD
from fuji_server.models.data_provenance import DataProvenance
from fuji_server.models.data_provenance_output import DataProvenanceOutput
=======
from fuji_server.models import CoreMetadataOutput, CommunityEndorsedStandardOutputInner
>>>>>>> e1041e0c


class FAIRCheck:
    METRICS = None
    SPDX_LICENSES = None
    SPDX_LICENSE_NAMES = None
    COMMUNITY_STANDARDS_NAMES = None
    COMMUNITY_STANDARDS = None

    def __init__(self, uid, test_debug=False):
        self.id = uid
        self.oaipmh_endpoint = None
        self.pid_url = None  # full pid # e.g., "https://doi.org/10.1594/pangaea.906092 or url (non-pid)
        self.landing_url = None  # url of the landing page of self.pid_url
        self.landing_html = None
        self.landing_origin = None  # schema + authority of the landing page e.g. https://www.pangaea.de
        self.pid_scheme = None
        self.logger = logging.getLogger(self.__class__.__name__)
        self.metadata_sources = []
        self.isDebug = test_debug
        self.metadata_merged = {}
        self.content_identifier=[]
        self.community_standards = []
        self.community_standards_uri = {}
        self.reference_elements = Mapper.REFERENCE_METADATA_LIST.value.copy()  # all metadata elements required for FUJI metrics
        if self.isDebug:
            self.msg_filter = MessageFilter()
            self.logger.addFilter(self.msg_filter)
            self.logger.setLevel(logging.INFO)  # set to debug in testing environment
        self.count = 0
        FAIRCheck.load_predata()

    @classmethod
    def load_predata(cls):
        if not cls.METRICS:
            cls.METRICS = Preprocessor.get_custom_metrics(['metric_name', 'total_score'])
        if not cls.SPDX_LICENSES:
            # cls.SPDX_LICENSES, cls.SPDX_LICENSE_NAMES, cls.SPDX_LICENSE_URLS = Preprocessor.get_licenses()
            cls.SPDX_LICENSES, cls.SPDX_LICENSE_NAMES = Preprocessor.get_licenses()
        if not cls.COMMUNITY_STANDARDS:
            cls.COMMUNITY_STANDARDS = Preprocessor.get_metadata_standards()
            cls.COMMUNITY_STANDARDS_NAMES = list(cls.COMMUNITY_STANDARDS.keys())
        # if not cls.DATACITE_REPOSITORIES:
        # cls.DATACITE_REPOSITORIES = Preprocessor.getRE3repositories()

    @staticmethod
    def uri_validator(u):  # TODO integrate into request_helper.py
        try:
            r = urlparse(u)
            return all([r.scheme, r.netloc])
        except:
            return False

    def check_unique_persistent(self):
        uid_metric_identifier = 'FsF-F1-01D'  # FsF-F1-01D: Globally unique identifier
        pid_metric_identifier = 'FsF-F1-02D'  # FsF-F1-02D: Persistent identifier
        uid_metric_name = FAIRCheck.METRICS.get(uid_metric_identifier).get('metric_name')
        pid_metric_name = FAIRCheck.METRICS.get(pid_metric_identifier).get('metric_name')
        self.count += 1
        uid_result = Uniqueness(id=self.count, metric_identifier=uid_metric_identifier, metric_name=uid_metric_name)
        self.count += 1
        pid_result = Persistence(id=self.count, metric_identifier=pid_metric_identifier, metric_name=pid_metric_name)
        uid_sc = int(FAIRCheck.METRICS.get(uid_metric_identifier).get('total_score'))
        pid_sc = int(FAIRCheck.METRICS.get(pid_metric_identifier).get('total_score'))
        uid_score = FAIRResultCommonScore(total=uid_sc)
        pid_score = FAIRResultCommonScore(total=pid_sc)
        uid_output = UniquenessOutput()
        pid_output = PersistenceOutput()

        # ======= CHECK IDENTIFIER UNIQUENESS =======
        found_ids = idutils.detect_identifier_schemes(self.id)  # some schemes like PMID are generic
        if len(found_ids) > 0:
            self.logger.info('FsF-F1-01D : Unique identifier schemes found {}'.format(found_ids))
            uid_output.guid = self.id
            uid_score.earned = uid_sc
            # identify main scheme
            if len(found_ids) == 1 and found_ids[0] == 'url':  # only url included
                self.pid_url = self.id
            else:
                if 'url' in found_ids:  # ['doi', 'url']
                    found_ids.remove('url')

            found_id = found_ids[0]  # TODO: take the first element of list, e.g., [doi, handle]
            self.logger.info('FsF-F1-01D : Finalized unique identifier scheme - {}'.format(found_id))
            uid_output.guid_scheme = found_id
            uid_result.test_status = 'pass'
            uid_result.score = uid_score
            uid_result.output = uid_output

            # ======= CHECK IDENTIFIER PERSISTENCE =======
            if found_id in Mapper.VALID_PIDS.value:
                self.pid_scheme = found_id
                # short_pid = id.normalize_pid(self.id, scheme=pid_scheme)
                self.pid_url = idutils.to_url(self.id, scheme=self.pid_scheme)
                self.logger.info('FsF-F1-02D : Persistence identifier scheme - {}'.format(self.pid_scheme))
            else:
                pid_score.earned = 0
                self.logger.warning('FsF-F1-02D : Not a persistent identifier scheme - {}'.format(found_id))

            # ======= RETRIEVE METADATA FROM LANDING PAGE =======
            requestHelper: RequestHelper = RequestHelper(self.pid_url, self.logger)
            requestHelper.setAcceptType(AcceptTypes.html)  # request
            result = requestHelper.content_negotiate('FsF-F1-02D')
            r = requestHelper.getHTTPResponse()
            if r:
                if r.status_code == 200:
                    self.landing_url = r.url
                    up = urlparse(self.landing_url)
                    self.landing_origin = '{uri.scheme}://{uri.netloc}'.format(uri=up)
                    self.landing_html = r.text
                    if self.pid_scheme:
                        pid_score.earned = pid_sc  # idenfier should be based on a persistence scheme and resolvable
                        pid_output.pid = self.id
                        pid_output.pid_scheme = self.pid_scheme
                        pid_result.test_status = 'pass'
                    pid_output.resolved_url = self.landing_url  # url is active, although the identifier is not based on a pid scheme
                    pid_output.resolvable_status = True
            pid_result.score = pid_score
            pid_result.output = pid_output

            if self.isDebug:
                uid_result.test_debug = self.msg_filter.getMessage(uid_metric_identifier)
                pid_result.test_debug = self.msg_filter.getMessage(pid_metric_identifier)
        else:
            self.logger.warning('FsF-F1-01D : Failed to check the identifier scheme!.')

        self.retrieve_metadata(result)
        return uid_result.to_dict(), pid_result.to_dict()

    def retrieve_metadata(self, extruct_metadata):
        if isinstance(extruct_metadata,dict):
            embedded_exists = [k for k, v in extruct_metadata.items() if v]
            self.logger.info(
                'FsF-F2-01M : Formats of structured metadata embedded in HTML markup {}'.format(embedded_exists))
            if embedded_exists:  # retrieve metadata from landing page
                self.retrieve_metadata_embedded(extruct_metadata)
        else:
            self.logger.warning('FsF-F2-01M : No structured metadata embedded in HTML')

        if self.reference_elements:  # this will be always true as we need datacite client id
            self.retrieve_metadata_external()

        # ========= clean merged metadata, delete all entries which are None or ''
        for mk, mv in list(self.metadata_merged.items()):
            if mv == '' or mv is None:
                del self.metadata_merged[mk]

        self.logger.info('FsF-F2-01M : Type of object described by the metadata - {}'.format(
            self.metadata_merged.get('object_type')))

        # retrieve re3metadata based on pid specified
        # self.retrieve_re3data()

        # validate and instatiate oai-pmh harvester if the endpoint is valie
        # if self.oaipmh_endpoint:
        # if (self.uri_validator(self.oaipmh_endpoint)) and self.pid_url:
        # self.oaipmh_harvester = OAIMetadataHarvesters(endpoint=self.oaipmh_endpoint, resourceidentifier=self.pid_url)

        # detect api and standards
        self.retrieve_apis_standards()

    def retrieve_apis_standards(self):
        self.logger.info('FsF-R1.3-01M : Retrieving API and Standards from R3DATA')
        client_id = self.metadata_merged.get('datacite_client')
        self.logger.info('FsF-R1.3-01M : R3DATA/Datacite client id - {}'.format(client_id))
        if client_id and self.pid_scheme:
            repoHelper = RepositoryHelper(client_id, self.pid_scheme)
            repoHelper.lookup_re3data()
            self.oaipmh_endpoint = repoHelper.getRe3MetadataAPIs().get('OAI-PMH')
            self.community_standards = repoHelper.getRe3MetadataStandards()
            if self.community_standards:
                self.logger.info('{} : Metadata standards defined in R3DATA - {}'.format('FsF-R1.3-01M',self.community_standards))
            else: # fallback get standards defined in api, e.g., oai-pmh
                self.logger.info(
                    '{} : OAIPMH endpoint from R3DATA {}'.format('FsF-R1.3-01M', self.oaipmh_endpoint))
                if (self.uri_validator(self.oaipmh_endpoint)):
                    oai_harvester = OAIMetadataHarvester(endpoint=self.oaipmh_endpoint, loggerinst=self.logger, metricid='FsF-R1.3-01M')
                    self.community_standards_uri = oai_harvester.getMetadataStandards()
                    self.logger.info('{} : Metadata standards defined in R3DATA - {}'.format('FsF-R1.3-01M', self.community_standards_uri))

    def retrieve_metadata_embedded(self, extruct_metadata):
        # ========= retrieve schema.org (embedded, or from via content-negotiation if pid provided) =========
        isPid = False
        if self.pid_scheme:
            isPid = True
        ext_meta = extruct_metadata.get('json-ld')
        schemaorg_collector = MetaDataCollectorSchemaOrg(loggerinst=self.logger, sourcemetadata=ext_meta,
                                                         mapping=Mapper.SCHEMAORG_MAPPING,
                                                         ispid=isPid, pidurl=self.pid_url)
        source_schemaorg, schemaorg_dict = schemaorg_collector.parse_metadata()
        if schemaorg_dict:
            not_null_sco = [k for k, v in schemaorg_dict.items() if v is not None]
            self.metadata_sources.append(source_schemaorg)
            # add object type for future reference
            for i in not_null_sco:
                if i in self.reference_elements:
                    self.metadata_merged[i] = schemaorg_dict[i]
                    self.reference_elements.remove(i)
        else:
            self.logger.info('FsF-F2-01M : Schema.org metadata UNAVAILABLE')

        # ========= retrieve dublin core embedded in html page =========
        if self.reference_elements:
            dc_collector = MetaDataCollectorDublinCore(loggerinst=self.logger, sourcemetadata=self.landing_html,
                                                       mapping=Mapper.DC_MAPPING)
            source_dc, dc_dict = dc_collector.parse_metadata()
            if dc_dict:
                not_null_dc = [k for k, v in dc_dict.items() if v is not None]
                self.metadata_sources.append(source_dc)
                for d in not_null_dc:
                    if d in self.reference_elements:
                        self.metadata_merged[d] = dc_dict[d]
                        self.reference_elements.remove(d)
            else:
                self.logger.info('FsF-F2-01M : DublinCore metadata UNAVAILABLE')

        # ========= retrieve typed links =========
        if self.metadata_merged.get('object_content_identifier') is None:
            links = self.get_html_typed_links(rel='item')
            if links:
                self.metadata_sources.append(MetaDataCollector.Sources.SIGN_POSTING.value)


    # Comment: not sure if we really need a separate class as proposed below. Instead we can use a dictionary
    # TODO (important) separate class to represent https://www.iana.org/assignments/link-relations/link-relations.xhtml
    # use IANA relations for extracting metadata and meaningful links
    def get_html_typed_links(self, rel="item"):
        # Use Typed Links in HTTP Link headers to help machines find the resources that make up a publication.
        # Use links to find domains specific metadata
        datalinks = []
        if isinstance(self.landing_html, str):
            dom = lxml.html.fromstring(self.landing_html.encode('utf8'))
            links=dom.xpath('/*/head/link[@rel="'+rel+'"]')
            for l in links:
                href=l.attrib.get('href')
                #handle relative paths
                if href.startswith('/'):
                    href=self.landing_origin+href
                datalinks.append({'url': href, 'type': l.attrib.get('type'), 'rel': l.attrib.get('rel'), 'profile': l.attrib.get('format')})
        return datalinks

    def retrieve_metadata_external(self):
        # ========= retrieve datacite json metadata based on pid =========
        if self.pid_scheme:
            dcite_collector = MetaDataCollectorDatacite(mapping=Mapper.DATACITE_JSON_MAPPING, loggerinst=self.logger,
                                                        pid_url=self.pid_url)
            source_dcitejsn, dcitejsn_dict = dcite_collector.parse_metadata()
            if dcitejsn_dict:
                not_null_dcite = [k for k, v in dcitejsn_dict.items() if v is not None]
                # self.logger.info('FsF-F2-01M : Found Datacite metadata {} '.format(not_null_dcite))
                self.metadata_sources.append(source_dcitejsn)
                for r in not_null_dcite:
                    if r in self.reference_elements:
                        self.metadata_merged[r] = dcitejsn_dict[r]
                        self.reference_elements.remove(r)
            else:
                self.logger.info('FsF-F2-01M : Datacite metadata UNAVAILABLE')
        else:
            self.logger.info('FsF-F2-01M : Not a PID, therefore Datacite metadata (json) not requested.')

        found_metadata_link =False
        typed_metadata_links=self.get_html_typed_links(rel='alternate')
        for metadata_link in typed_metadata_links:
            if metadata_link['type'] in ['application/rdf+xml','text/n3','text/ttl','application/ld+json']:
                self.logger.info('FsF-F2-01M : Found Typed Links in HTML Header linking to RDF Metadata ('+str(metadata_link['type']+')'))
                found_metadata_link=True
                rdf_collector = MetaDataCollectorSparql(loggerinst=self.logger,
                                                           target_url=metadata_link['url'])
                break

        if not found_metadata_link:
            #TODO: find a condition to trigger the rdf request
            rdf_collector = MetaDataCollectorSparql( loggerinst=self.logger,
                                                           target_url=self.landing_url)

        if rdf_collector is not None:
            source_dcat, dcat_dict =rdf_collector.parse_metadata()
            #TODO: change dcat to rdf it's more generic now..
            if dcat_dict:
                not_null_dcat = [k for k, v in dcat_dict.items() if v is not None]
                # self.logger.info('FsF-F2-01M : Found Datacite metadata {} '.format(not_null_dcite))
                self.metadata_sources.append(source_dcat)
                for r in not_null_dcat:
                    if r in self.reference_elements:
                        self.metadata_merged[r] = dcat_dict[r]
                        self.reference_elements.remove(r)
            else:
                self.logger.info('FsF-F2-01M : Linked Data metadata UNAVAILABLE')

        if self.reference_elements:
            self.logger.debug('Reference metadata elements NOT FOUND - {}'.format(self.reference_elements))
            # TODO (Important) - search via b2find

        else:
            self.logger.debug('FsF-F2-01M : ALL reference metadata elements available')

    def check_minimal_metatadata(self):
        self.count += 1
        coremeta_identifier = 'FsF-F2-01M'
        meta_sc = int(FAIRCheck.METRICS.get(coremeta_identifier).get('total_score'))
        meta_score = FAIRResultCommonScore(total=meta_sc)
        coremeta_name = FAIRCheck.METRICS.get(coremeta_identifier).get('metric_name')
        meta_result = CoreMetadata(id=self.count, metric_identifier=coremeta_identifier, metric_name=coremeta_name)
        metadata_required = Mapper.REQUIRED_CORE_METADATA.value
        metadata_found = {k: v for k, v in self.metadata_merged.items() if k in metadata_required}
        self.logger.info('FsF-F2-01M : Required core metadata {}'.format(metadata_required))

        partial_elements = ['creator', 'title', 'object_identifier', 'publication_date']
        #TODO: check the number of metadata elements which metadata_found has in common with metadata_required
        #set(a) & set(b)
        if set(metadata_found) == set(metadata_required):
            metadata_status = 'all metadata'
            meta_score.earned = meta_sc
            test_status = 'pass'
        elif set(partial_elements).issubset(metadata_found):
            metadata_status = 'partial metadata'
            meta_score.earned = meta_sc - 1
            test_status = 'pass'
        else:
            metadata_status = 'no metadata' # status should follow enumeration in yaml
            meta_score.earned = 0
            test_status = 'fail'

        missing = list(set(metadata_required) - set(metadata_found))
        if missing:
            self.logger.warning('FsF-F2-01M : Missing core metadata %s' % (missing))

        meta_output: CoreMetadataOutput = CoreMetadataOutput(core_metadata_status=metadata_status,
                                                             core_metadata_source=self.metadata_sources)
        meta_output.core_metadata_found = metadata_found
        meta_result.test_status = test_status
        meta_result.score = meta_score
        meta_result.output = meta_output
        if self.isDebug:
            meta_result.test_debug = self.msg_filter.getMessage(coremeta_identifier)
        return meta_result.to_dict()

    def check_content_identifier_included(self):
        self.count += 1
        did_included_identifier = 'FsF-F3-01M'  # FsF-F3-01M: Inclusion of data identifier in metadata
        included_name = FAIRCheck.METRICS.get(did_included_identifier).get('metric_name')
        did_result = IdentifierIncluded(id=self.count, metric_identifier=did_included_identifier, metric_name=included_name)
        did_sc = int(FAIRCheck.METRICS.get(did_included_identifier).get('total_score'))
        did_score = FAIRResultCommonScore(total=did_sc)
        did_output = IdentifierIncludedOutput()

        id_object = self.metadata_merged.get('object_identifier')
        did_output.object_identifier_included = id_object
        contents = self.metadata_merged.get('object_content_identifier')
        self.logger.info('FsF-F3-01M : Data object identifier specified {}'.format(id_object))
        '''
        #This is testing the wrong thing...
        if FAIRCheck.uri_validator(
                id_object):  # TODO: check if specified identifier same is provided identifier (handle pid and non-pid cases)
            did_score.earned = did_sc
            did_result.test_status = "pass"
        else:
            self.logger.warning('FsF-F3-01M : Malformed Dataset Identifier in Metadata!')
        '''
        content_list = []
        if contents:
            if isinstance(contents, dict):
                contents = [contents]
            contents = [c for c in contents if c]
            did_result.test_status = "fail"
            for content_link in contents:
                if content_link.get('url')!=None:
                    self.logger.info('FsF-F3-01M : Data object (content) identifier included {}'.format(content_link.get('url')))
                    did_output_content = IdentifierIncludedOutputInner()
                    did_output_content.content_identifier_included = content_link
                    try:
                        # only check the status, do not download the content
                        response=urllib.urlopen(content_link.get('url'))
                        content_link['header_content_type']=response.getheader('Content-Type')
                        content_link['header_content_length'] = response.getheader('Content-Length')
                        '''
                        if content_link['header_content_type']!= content_link.get('type'):
                            print(content_link.get('type'))
                            content_link['type']=content_link['header_content_type']
                            print(content_link.get('type'))
                            self.logger.warning('FsF-F3-01M : Content type given in metadata differs from Header response')
                            #Accept-Ranges
                        '''
                        #will pass even if the url cannot be accessed which is OK
                        did_result.test_status = "pass"
                        did_score.earned=1
                    except urllib.HTTPError as e:
                        self.logger.warning(
                            'FsF-F3-01M : Content identifier {0}, HTTPError code {1} '.format(content_link.get('url'), e.code))
                    except urllib.URLError as e:
                        self.logger.exception(e.reason)
                    else:  # will be executed if there is no exception
                        self.content_identifier.append(content_link)
                        did_output_content.content_identifier_active = True
                        content_list.append(did_output_content)
                else:
                    self.logger.warning('FsF-F3-01M : Data (content) url is empty.')
        else:
            self.logger.warning('FsF-F3-01M : Data (content) identifier is missing.')
        did_output.content = content_list
        did_result.output = did_output
        did_result.score = did_score

        if self.isDebug:
            did_result.test_debug = self.msg_filter.getMessage(did_included_identifier)
        return did_result.to_dict()

    def check_data_access_level(self):
        #Focus on machine readable rights -> URIs only
        #1) http://vocabularies.coar-repositories.org/documentation/access_rights/ check for http://purl.org/coar/access_right
        #2) Eprints AccessRights Vocabulary: check for http://purl.org/eprint/accessRights/
        #3) EU publications access rights check for http://publications.europa.eu/resource/authority/access-right/NON_PUBLIC
        #4) CreativeCommons check for https://creativecommons.org/licenses/
        self.count += 1
        access_identifier = 'FsF-A1-01M'
        access_name= FAIRCheck.METRICS.get(access_identifier).get('metric_name')
        access_sc=int(FAIRCheck.METRICS.get(access_identifier).get('total_score'))
        access_score = FAIRResultCommonScore(total=access_sc)
        access_result = DataAccessLevel(self.count, metric_identifier=access_identifier, metric_name=access_name)
        access_output=DataAccessOutput()
        rights_regex = r'((creativecommons\.org\/licenses|purl.org\/coar\/access_right|purl\.org\/eprint\/accessRights|europa\.eu\/resource\/authority\/access-right)\/{1}(\S*))'
        access_rights=self.metadata_merged.get('access_level')
        if access_rights is not None:
            self.logger.info('FsF-A1-01M : Found access rights information in dedicated metadata element')
        if isinstance(access_rights,str):
            access_rights=[access_rights]
        if isinstance(access_rights,bool):
            if access_rights:
                access_output.access_level = "public"
            else:
                access_output.access_level = "restricted"
            access_output.access_details = {'access_right': {'https://schema.org/isAccessibleForFree': access_rights}}
            access_score.earned = 1
            access_result.test_status = "pass"
        else:
            access_licenses = self.metadata_merged.get('license')
            if access_licenses is not None:
                if isinstance(access_licenses, str):
                    access_licenses=[access_licenses]
                if access_rights is not None:
                    access_licenses.extend(access_rights)
                for access_right in access_licenses:
                    rights_match = re.search(rights_regex, access_right)
                    if rights_match is not None:
                        access_result.test_status = "pass"
                        for right_code, right_status in Mapper.ACCESS_RIGHT_CODES.value.items():
                            if re.search(right_code,rights_match[1]):
                                access_output.access_level = right_status
                                access_score.earned = 1
                                self.logger.info('FsF-A1-01M : Rights information recognized as: '+str(right_status))
                                break
                        self.logger.info('FsF-A1-01M : Found access rights information in metadata')
                        access_output.access_details={'access_right': rights_match[1]}
                        break
                if access_score.earned==0:
                    self.logger.warning('FsF-A1-01M : No rights information is available in metadata')
                    access_result.test_status = "fail"
                    access_score.earned = 0
            else:
                self.logger.warning('FsF-A1-01M : No rights or licence information is included in metadata')
        access_result.score=access_score
        access_result.output=access_output
        if self.isDebug:
            access_result.test_debug = self.msg_filter.getMessage(access_identifier)
        return access_result.to_dict()

    def check_license(self):
        self.count += 1
        license_identifier = 'FsF-R1.1-01M'  # FsF-R1.1-01M: Data Usage Licence
        license_mname = FAIRCheck.METRICS.get(license_identifier).get('metric_name')
        license_sc = int(FAIRCheck.METRICS.get(license_identifier).get('total_score'))
        license_score = FAIRResultCommonScore(total=license_sc)
        license_result = License(id=self.count, metric_identifier=license_identifier, metric_name=license_mname)
        licenses_list = []
        specified_licenses = self.metadata_merged.get('license')
        if specified_licenses is not None:
            if isinstance(specified_licenses, str):  # licenses maybe string or list depending on metadata schemas
                specified_licenses = [specified_licenses]
            for l in specified_licenses:
                license_output = LicenseOutputInner()
                license_output.license = l
                isurl = idutils.is_url(l)
                if isurl:
                    spdx_html, spdx_osi = self.lookup_license_by_url(l)
                else:  # maybe licence name
                    spdx_html, spdx_osi = self.lookup_license_by_name(l)
                if not spdx_html:
                    self.logger.warning('FsF-R1.1-01M : No SPDX license representation (spdx url, osi_approved) found')
                license_output.details_url = spdx_html
                license_output.osi_approved = spdx_osi
                licenses_list.append(license_output)
            license_result.test_status = "pass"
            license_score.earned = license_sc
        else:
            license_score.earned = 0
            self.logger.warning('FsF-R1.1-01M : No license information is included in metadata')
        license_result.output = licenses_list
        license_result.score = license_score

        if self.isDebug:
            license_result.test_debug = self.msg_filter.getMessage(license_identifier)
        return license_result.to_dict()

    def lookup_license_by_url(self, u):
        self.logger.info('FsF-R1.1-01M : Search license SPDX details by licence url - {}'.format(u))
        html_url = None
        isOsiApproved = False
        for item in FAIRCheck.SPDX_LICENSES:
            # u = u.lower()
            # if any(u in v.lower() for v in item.values()):
            seeAlso = item['seeAlso']
            if any(u in v for v in seeAlso):
                self.logger.info('FsF-R1.1-01M : Found SPDX license representation - {}'.format(item['detailsUrl']))
                # html_url = '.html'.join(item['detailsUrl'].rsplit('.json', 1))
                html_url = item['detailsUrl'].replace(".json", ".html")
                isOsiApproved = item['isOsiApproved']
                break
        return html_url, isOsiApproved

    def lookup_license_by_name(self, lvalue):
        # TODO - find simpler way to run fuzzy-based search over dict/json (e.g., regex)
        html_url = None
        isOsiApproved = False
        self.logger.info('FsF-R1.1-01M: Search license SPDX details by licence name - {}'.format(lvalue))
        # Levenshtein distance similarity ratio between two license name
        sim = [Levenshtein.ratio(lvalue.lower(), i) for i in FAIRCheck.SPDX_LICENSE_NAMES]
        if max(sim) > 0.85:
            index_max = max(range(len(sim)), key=sim.__getitem__)
            sim_license = FAIRCheck.SPDX_LICENSE_NAMES[index_max]
            found = next((item for item in FAIRCheck.SPDX_LICENSES if item['name'] == sim_license), None)
            self.logger.info('FsF-R1.1-01M: Found SPDX license representation - {}'.format(found['detailsUrl']))
            # html_url = '.html'.join(found['detailsUrl'].rsplit('.json', 1))
            html_url = found['detailsUrl'].replace(".json", ".html")
            isOsiApproved = found['isOsiApproved']
        return html_url, isOsiApproved

    def check_relatedresources(self):
        self.count += 1
        related_identifier = 'FsF-I3-01M'  # FsF-I3-01M: Meaningful links to related entities
        related_mname = FAIRCheck.METRICS.get(related_identifier).get('metric_name')
        related_sc = int(FAIRCheck.METRICS.get(related_identifier).get('total_score'))
        related_score = FAIRResultCommonScore(total=related_sc)
        related_result = RelatedResource(id=self.count, metric_identifier=related_identifier, metric_name=related_mname)
        related_output = RelatedResourceOutputInner()

        # TODO (important) extend mapping to capture relations (linked types, dc,schema.org)
        if self.metadata_merged.get('related_resources'):
            related_output = self.metadata_merged['related_resources']
            related_result.test_status = 'pass'
            related_score.earned = related_sc
        else:
            related_score.earned = 0
            self.logger.warning('FsF-I3-01M : No related resources found in metadata')
        related_result.score = related_score
        related_result.output = related_output
        if self.isDebug:
            related_result.test_debug = self.msg_filter.getMessage(related_identifier)
        return related_result.to_dict()

    def check_searchable(self):
        self.count += 1
        searchable_identifier = 'FsF-F4-01M'  # FsF-F4-01M: Searchable metadata
        searchable_name = FAIRCheck.METRICS.get(searchable_identifier).get('metric_name')
        searchable_result = Searchable(id=self.count, metric_identifier=searchable_identifier, metric_name=searchable_name)
        searchable_sc = int(FAIRCheck.METRICS.get(searchable_identifier).get('total_score'))
        searchable_score = FAIRResultCommonScore(total=searchable_sc)
        searchable_output = SearchableOutput()
        search_mechanisms = []
        sources_registry = [MetaDataCollector.Sources.SCHEMAORG_NEGOTIATE.value,
                            MetaDataCollector.Sources.DATACITE_JSON.value]
        all = str([e.value for e in MetaDataCollector.Sources]).strip('[]')
        self.logger.info('FsF-F4-01M : Metadata is retrieved/extracted through - {}'.format(all))
        search_engines_support = [MetaDataCollector.Sources.SCHEMAORG_EMBED.value,
                                  MetaDataCollector.Sources.DUBLINCORE.value,
                                  MetaDataCollector.Sources.SIGN_POSTING.value]
        # Check search mechanisms based on sources of metadata extracted.
        search_engine_support_match: List[Any] = list(set(self.metadata_sources).intersection(search_engines_support))
        if search_engine_support_match:
            search_mechanisms.append(
                OutputSearchMechanisms(mechanism='structured data', mechanism_info=search_engine_support_match))

        registry_support_match = list(set(self.metadata_sources).intersection(sources_registry))
        if registry_support_match:
            search_mechanisms.append(
                OutputSearchMechanisms(mechanism='metadata registry', mechanism_info=registry_support_match))
        # TODO (Important) - search via b2find
        length = len(search_mechanisms)
        if length > 0:
            searchable_result.test_status = 'pass'
            if length == 2:
                searchable_score.earned = searchable_sc
            if length == 1:
                searchable_score.earned = searchable_sc - 1
            searchable_result.score = searchable_score
            searchable_output.search_mechanisms = search_mechanisms
            searchable_result.output = searchable_output
        else:
            self.logger.warning('No search mechanism supported')

        if self.isDebug:
            searchable_result.test_debug = self.msg_filter.getMessage(searchable_identifier)
        return searchable_result.to_dict()

    def check_data_file_format(self):
        open_formats=['image/apng','text/csv','application/json']
        open_format_regex=r'text\/.+'
        self.count += 1
        data_file_format_identifier = 'FsF-R1.3-02D'
        data_file_format_name = FAIRCheck.METRICS.get(data_file_format_identifier).get('metric_name')
        data_file_format_sc = int(FAIRCheck.METRICS.get(data_file_format_identifier).get('total_score'))
        data_file_format_score = FAIRResultCommonScore(total=data_file_format_sc)
        data_file_format_result = DataFileFormat(id=self.count, metric_identifier=data_file_format_identifier, metric_name=data_file_format_name)
        data_file_format_output = DataFileFormatOutput()
        data_file_list=[]
        if len(self.content_identifier) > 0:
            self.logger.info('FsF-R1.3-02D : Found some object content identifiers')
            for data_file in self.content_identifier:
                mime_type=data_file.get('type')
                if mime_type is None:
                    # if mime type not given try to guess it based on the file name
                    guessed_mime_type=mimetypes.guess_type(data_file.get('url'))
                    mime_type=guessed_mime_type[0]
                if mime_type is not None:
                    data_file_output = DataFileFormatOutputInner()
                    data_file_output.mime_type=mime_type
                    data_file_output.file_uri=data_file.get('url')
                    data_file_list.append(data_file_output)
                    if re.search(open_format_regex,mime_type):
                        data_file_output.is_open_format=True
                    #if mime_type in open_formats:

        else:
            data_file_format_result.test_status='fail'
        data_file_format_output=data_file_list
        data_file_format_result.output = data_file_format_output
        if self.isDebug:
            data_file_format_result.test_debug = self.msg_filter.getMessage(data_file_format_identifier)

        return data_file_format_result.to_dict()

    def check_community_metadatastandards(self):
        self.count += 1
        communitystd_identifier = 'FsF-R1.3-01M'  # FsF-R1.3-01M: Community-endorsed metadata
        communitystd_name = FAIRCheck.METRICS.get(communitystd_identifier).get('metric_name')
        communitystd_result = Searchable(id=self.count, metric_identifier=communitystd_identifier, metric_name=communitystd_name)
        communitystd_sc = int(FAIRCheck.METRICS.get(communitystd_identifier).get('total_score'))
        communitystd_score = FAIRResultCommonScore(total=communitystd_sc)

        standards_detected: List[CommunityEndorsedStandardOutputInner] = []
        if self.community_standards:
            for s in self.community_standards:
                standard_found = self.lookup_metadatastandard_by_name(s)
                if standard_found:
                    subject = FAIRCheck.COMMUNITY_STANDARDS.get(standard_found).get('subject_areas')
                    if subject and all(elem == "Multidisciplinary" for elem in subject):
                        self.logger.info('FsF-R1.3-01M : Skipping non-disciplinary standard listed in OAIPMH - {}'.format(s))
                    else:
                        out = CommunityEndorsedStandardOutputInner()
                        out.metadata_standard = s
                        out.subject_areas = FAIRCheck.COMMUNITY_STANDARDS.get(standard_found).get('subject_areas')
                        out.urls = FAIRCheck.COMMUNITY_STANDARDS.get(standard_found).get('urls')
                        standards_detected.append(out)
        
        if not standards_detected and self.community_standards_uri:
        #use schems declared in oai-pmh end point instead
            self.logger.info(
                '{} : Metadata standards defined in OAI-PMH endpoint - {}'.format('FsF-R1.3-01M', self.community_standards_uri.keys()))
            for k,v in self.community_standards_uri.items():
                out = CommunityEndorsedStandardOutputInner()
                out.metadata_standard = k
                out.urls = v
                standards_detected.append(out)

        if standards_detected:
            communitystd_score.earned = communitystd_sc
            communitystd_result.test_status = 'pass'
        else:
            self.logger.warning('FsF-R1.3-01M : No community standard found')

        communitystd_result.score = communitystd_score
        communitystd_result.output = standards_detected
        if self.isDebug:
            communitystd_result.test_debug = self.msg_filter.getMessage(communitystd_identifier)
        return communitystd_result.to_dict()

    def lookup_metadatastandard_by_name(self, value):
        found = None
        # get standard name with the highest matching percentage using fuzzywuzzy
<<<<<<< HEAD
        highest = process.extractOne(value, FAIRCheck.COMMUNITY_STANDARDS_NAMES)
        return highest[0]

    def check_data_provenance(self):
        data_provenance_identifier = 'FsF-R1.2-01M'
        data_provenance_name = FAIRCheck.METRICS.get(data_provenance_identifier).get('metric_name')
        data_provenance_sc = int(FAIRCheck.METRICS.get(data_provenance_identifier).get('total_score'))
        data_provenance_score = FAIRResultCommonScore(total=data_provenance_sc)
        data_provenance_result = DataProvenance(id=self.count, metric_identifier=data_provenance_identifier,
                                                 metric_name=data_provenance_name)
        data_provenance_output = DataProvenanceOutput()
        data_provenance_score=0
        has_creation_provenance = False
        provenance_elements = []
        provenance_status = 'fail'

        if 'title' in self.metadata_merged:
            provenance_elements.append('title')
            if 'publication_date' in self.metadata_merged or 'creation_date' in self.metadata_merged:
                provenance_elements.append('creation_date')
                if 'creator' in self.metadata_merged or 'contributor' in self.metadata_merged:
                    provenance_elements.append('creator or contributor')
                provenance_status = 'pass'
                data_provenance_score=data_provenance_score+0.5
                data_provenance_output.creation_provenance_included=True

        if 'version' in self.metadata_merged or 'modified_date' in self.metadata_merged:
            provenance_elements.append('modified_date or version')
            #provenance_status = 'pass'
            data_provenance_score = data_provenance_score+0.5
            data_provenance_output.modification_provenance_included = True
        data_provenance_output.provenance_metadata_found=provenance_elements
        data_provenance_result.test_status=provenance_status
        data_provenance_result.score = data_provenance_score
        data_provenance_result.output = data_provenance_output

        return data_provenance_result.to_dict()
=======
        highest = process.extractOne(value, FAIRCheck.COMMUNITY_STANDARDS_NAMES, scorer=fuzz.token_sort_ratio)
        if highest[1] > 80:
            found = highest[0]
        return found
>>>>>>> e1041e0c
<|MERGE_RESOLUTION|>--- conflicted
+++ resolved
@@ -25,12 +25,9 @@
 from fuji_server.helper.request_helper import RequestHelper, AcceptTypes
 #from fuji_server.models import CoreMetadataOutput
 from fuji_server.models import *
-<<<<<<< HEAD
+from fuji_server.models import CoreMetadataOutput, CommunityEndorsedStandardOutputInner
 from fuji_server.models.data_provenance import DataProvenance
 from fuji_server.models.data_provenance_output import DataProvenanceOutput
-=======
-from fuji_server.models import CoreMetadataOutput, CommunityEndorsedStandardOutputInner
->>>>>>> e1041e0c
 
 
 class FAIRCheck:
@@ -693,7 +690,7 @@
                         out.subject_areas = FAIRCheck.COMMUNITY_STANDARDS.get(standard_found).get('subject_areas')
                         out.urls = FAIRCheck.COMMUNITY_STANDARDS.get(standard_found).get('urls')
                         standards_detected.append(out)
-        
+
         if not standards_detected and self.community_standards_uri:
         #use schems declared in oai-pmh end point instead
             self.logger.info(
@@ -719,9 +716,10 @@
     def lookup_metadatastandard_by_name(self, value):
         found = None
         # get standard name with the highest matching percentage using fuzzywuzzy
-<<<<<<< HEAD
-        highest = process.extractOne(value, FAIRCheck.COMMUNITY_STANDARDS_NAMES)
-        return highest[0]
+        highest = process.extractOne(value, FAIRCheck.COMMUNITY_STANDARDS_NAMES, scorer=fuzz.token_sort_ratio)
+        if highest[1] > 80:
+            found = highest[0]
+        return found
 
     def check_data_provenance(self):
         data_provenance_identifier = 'FsF-R1.2-01M'
@@ -756,10 +754,4 @@
         data_provenance_result.score = data_provenance_score
         data_provenance_result.output = data_provenance_output
 
-        return data_provenance_result.to_dict()
-=======
-        highest = process.extractOne(value, FAIRCheck.COMMUNITY_STANDARDS_NAMES, scorer=fuzz.token_sort_ratio)
-        if highest[1] > 80:
-            found = highest[0]
-        return found
->>>>>>> e1041e0c
+        return data_provenance_result.to_dict()